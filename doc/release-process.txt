--- conflicted
+++ resolved
@@ -89,7 +89,8 @@
 
 * update wiki download links
 
-<<<<<<< HEAD
+* update wiki changelog: https://en.bitcoin.it/wiki/Changelog
+
 * Commit your signature to gitian.sigs:
   pushd gitian.sigs
   git add ${VERSION}/${SIGNER}
@@ -129,7 +130,4 @@
    cp bitcoin-${VERSION}-win32-gitian.zip ../
    popd
 
-  * Upload gitian zips to SourceForge
-=======
-* update wiki changelog: https://en.bitcoin.it/wiki/Changelog
->>>>>>> ca39829e
+  * Upload gitian zips to SourceForge