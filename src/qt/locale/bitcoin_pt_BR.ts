--- conflicted
+++ resolved
@@ -74,16 +74,16 @@
         <translation type="unfinished"></translation>
     </message>
     <message>
-        <location filename="../forms/addressbookpage.ui" line="99"/>
-        <source>&amp;Sign Message</source>
-        <translation>&amp;Assinar Mensagem</translation>
-    </message>
-    <message>
         <location filename="../forms/addressbookpage.ui" line="85"/>
         <source>Show &amp;QR Code</source>
         <translation>Mostrar &amp;QR Code</translation>
     </message>
     <message>
+        <location filename="../forms/addressbookpage.ui" line="99"/>
+        <source>Sign &amp;Message</source>
+        <translation>&amp;Assinar Mensagem</translation>
+    </message>
+    <message>
         <location filename="../forms/addressbookpage.ui" line="110"/>
         <source>Delete the currently selected address from the list. Only sending addresses can be deleted.</source>
         <translation>Excluir o endereço selecionado da lista. Apenas endereços de envio podem ser excluídos.</translation>
@@ -150,7 +150,7 @@
 <context>
     <name>AskPassphraseDialog</name>
     <message>
-        <location filename="../askpassphrasedialog.cpp" line="118"/>
+        <location filename="../askpassphrasedialog.cpp" line="127"/>
         <source>Wallet encryption failed due to an internal error. Your wallet was not encrypted.</source>
         <translation>A criptografia da carteira falhou devido a um erro interno. Sua carteira não estava criptografada.</translation>
     </message>
@@ -160,7 +160,7 @@
         <translation>Digite a frase de segurança</translation>
     </message>
     <message>
-        <location filename="../askpassphrasedialog.cpp" line="147"/>
+        <location filename="../askpassphrasedialog.cpp" line="156"/>
         <source>Wallet decryption failed</source>
         <translation>A descriptografia da carteira falhou</translation>
     </message>
@@ -190,7 +190,6 @@
         <translation>TextoDoRótulo</translation>
     </message>
     <message>
-<<<<<<< HEAD
         <location filename="../askpassphrasedialog.cpp" line="102"/>
         <source>WARNING: If you encrypt your wallet and lose your passphrase, you will &lt;b&gt;LOSE ALL OF YOUR BITCOINS&lt;/b&gt;!
 Are you sure you wish to encrypt your wallet?</source>
@@ -198,12 +197,12 @@
     </message>
     <message>
         <location filename="../askpassphrasedialog.cpp" line="111"/>
-        <location filename="../askpassphrasedialog.cpp" line="160"/>
+        <location filename="../askpassphrasedialog.cpp" line="169"/>
         <source>Wallet encrypted</source>
         <translation>Carteira criptografada</translation>
     </message>
     <message>
-        <location filename="../askpassphrasedialog.cpp" line="161"/>
+        <location filename="../askpassphrasedialog.cpp" line="170"/>
         <source>Wallet passphrase was successfully changed.</source>
         <translation>A frase de segurança da carteira foi alterada com êxito.</translation>
     </message>
@@ -211,52 +210,51 @@
         <location filename="../askpassphrasedialog.cpp" line="35"/>
         <source>Encrypt wallet</source>
         <translation>Criptografar carteira</translation>
-=======
-        <location filename="../askpassphrasedialog.cpp" line="127"/>
-        <source>Wallet encryption failed due to an internal error. Your wallet was not encrypted.</source>
-        <translation>A criptografia da carteira falhou devido a um erro interno. Sua carteira não estava criptografada.</translation>
+    </message>
+    <message>
+        <location filename="../askpassphrasedialog.cpp" line="38"/>
+        <source>This operation needs your wallet passphrase to unlock the wallet.</source>
+        <translation>Esta operação precisa de sua frase de segurança para desbloquear a carteira.</translation>
+    </message>
+    <message>
+        <location filename="../askpassphrasedialog.cpp" line="113"/>
+        <source>Bitcoin will close now to finish the encryption process. Remember that encrypting your wallet cannot fully protect your bitcoins from being stolen by malware infecting your computer.</source>
+        <translation>O Bitcoin irá fechar agora para finalizar o processo de encriptação. Lembre-se de que encriptar sua carteira não protege totalmente suas bitcoins de serem roubadas por malwares que tenham infectado o seu computador.</translation>
+    </message>
+    <message>
+        <location filename="../askpassphrasedialog.cpp" line="51"/>
+        <source>Decrypt wallet</source>
+        <translation>Descriptografar carteira</translation>
+    </message>
+    <message>
+        <location filename="../askpassphrasedialog.cpp" line="34"/>
+        <source>Enter the new passphrase to the wallet.&lt;br/&gt;Please use a passphrase of &lt;b&gt;10 or more random characters&lt;/b&gt;, or &lt;b&gt;eight or more words&lt;/b&gt;.</source>
+        <translation>Digite a nova frase de seguraça da sua carteira. &lt;br/&gt; Por favor, use uma frase de &lt;b&gt;10 ou mais caracteres aleatórios,&lt;/b&gt; ou &lt;b&gt;oito ou mais palavras.&lt;/b&gt;</translation>
+    </message>
+    <message>
+        <location filename="../askpassphrasedialog.cpp" line="43"/>
+        <source>Unlock wallet</source>
+        <translation>Desbloquear carteira</translation>
+    </message>
+    <message>
+        <location filename="../askpassphrasedialog.cpp" line="55"/>
+        <source>Enter the old and new passphrase to the wallet.</source>
+        <translation>Digite a frase de segurança antiga e nova para a carteira.</translation>
+    </message>
+    <message>
+        <location filename="../askpassphrasedialog.cpp" line="101"/>
+        <source>Confirm wallet encryption</source>
+        <translation>Confirmar criptografia da carteira</translation>
+    </message>
+    <message>
+        <location filename="../askpassphrasedialog.cpp" line="117"/>
+        <source>IMPORTANT: Any previous backups you have made of your wallet file should be replaced with the newly generated, encrypted wallet file. For security reasons, previous backups of the unencrypted wallet file will become useless as soon as you start using the new, encrypted wallet.</source>
+        <translation type="unfinished"></translation>
     </message>
     <message>
         <location filename="../askpassphrasedialog.cpp" line="145"/>
         <source>Wallet unlock failed</source>
         <translation>A abertura da carteira falhou</translation>
-    </message>
-    <message>
-        <location filename="../askpassphrasedialog.cpp" line="134"/>
-        <location filename="../askpassphrasedialog.cpp" line="182"/>
-        <source>The supplied passphrases do not match.</source>
-        <translation>A frase de segurança fornecida não confere.</translation>
->>>>>>> 6ec7ac15
-    </message>
-    <message>
-        <location filename="../askpassphrasedialog.cpp" line="38"/>
-        <source>This operation needs your wallet passphrase to unlock the wallet.</source>
-        <translation>Esta operação precisa de sua frase de segurança para desbloquear a carteira.</translation>
-    </message>
-    <message>
-        <location filename="../askpassphrasedialog.cpp" line="113"/>
-        <source>Bitcoin will close now to finish the encryption process. Remember that encrypting your wallet cannot fully protect your bitcoins from being stolen by malware infecting your computer.</source>
-        <translation>O Bitcoin irá fechar agora para finalizar o processo de encriptação. Lembre-se de que encriptar sua carteira não protege totalmente suas bitcoins de serem roubadas por malwares que tenham infectado o seu computador.</translation>
-    </message>
-    <message>
-        <location filename="../askpassphrasedialog.cpp" line="51"/>
-        <source>Decrypt wallet</source>
-        <translation>Descriptografar carteira</translation>
-    </message>
-    <message>
-        <location filename="../askpassphrasedialog.cpp" line="34"/>
-        <source>Enter the new passphrase to the wallet.&lt;br/&gt;Please use a passphrase of &lt;b&gt;10 or more random characters&lt;/b&gt;, or &lt;b&gt;eight or more words&lt;/b&gt;.</source>
-        <translation>Digite a nova frase de seguraça da sua carteira. &lt;br/&gt; Por favor, use uma frase de &lt;b&gt;10 ou mais caracteres aleatórios,&lt;/b&gt; ou &lt;b&gt;oito ou mais palavras.&lt;/b&gt;</translation>
-    </message>
-    <message>
-<<<<<<< HEAD
-        <location filename="../askpassphrasedialog.cpp" line="43"/>
-        <source>Unlock wallet</source>
-        <translation>Desbloquear carteira</translation>
-=======
-        <location filename="../askpassphrasedialog.cpp" line="156"/>
-        <source>Wallet decryption failed</source>
-        <translation>A descriptografia da carteira falhou</translation>
     </message>
     <message>
         <location filename="../askpassphrasedialog.cpp" line="146"/>
@@ -264,57 +262,6 @@
         <location filename="../askpassphrasedialog.cpp" line="176"/>
         <source>The passphrase entered for the wallet decryption was incorrect.</source>
         <translation>A frase de segurança digitada para a descriptografia da carteira estava incorreta.</translation>
-    </message>
-    <message>
-        <location filename="../askpassphrasedialog.cpp" line="46"/>
-        <source>This operation needs your wallet passphrase to decrypt the wallet.</source>
-        <translation>Esta operação precisa de sua frase de segurança para descriptografar a carteira.</translation>
->>>>>>> 6ec7ac15
-    </message>
-    <message>
-        <location filename="../askpassphrasedialog.cpp" line="55"/>
-        <source>Enter the old and new passphrase to the wallet.</source>
-        <translation>Digite a frase de segurança antiga e nova para a carteira.</translation>
-    </message>
-    <message>
-        <location filename="../askpassphrasedialog.cpp" line="101"/>
-        <source>Confirm wallet encryption</source>
-        <translation>Confirmar criptografia da carteira</translation>
-    </message>
-    <message>
-<<<<<<< HEAD
-        <location filename="../askpassphrasedialog.cpp" line="136"/>
-        <source>Wallet unlock failed</source>
-        <translation>A abertura da carteira falhou</translation>
-    </message>
-    <message>
-        <location filename="../askpassphrasedialog.cpp" line="137"/>
-        <location filename="../askpassphrasedialog.cpp" line="148"/>
-        <location filename="../askpassphrasedialog.cpp" line="167"/>
-        <source>The passphrase entered for the wallet decryption was incorrect.</source>
-        <translation>A frase de segurança digitada para a descriptografia da carteira estava incorreta.</translation>
-=======
-        <location filename="../askpassphrasedialog.cpp" line="102"/>
-        <source>WARNING: If you encrypt your wallet and lose your passphrase, you will &lt;b&gt;LOSE ALL OF YOUR BITCOINS&lt;/b&gt;!
-Are you sure you wish to encrypt your wallet?</source>
-        <translation>AVISO: Se você criptografar sua carteira e perder sua senha, você vai &lt;b&gt;perder todos os seus BITCOINS!&lt;/b&gt; Tem certeza de que deseja criptografar sua carteira?</translation>
-    </message>
-    <message>
-        <location filename="../askpassphrasedialog.cpp" line="111"/>
-        <location filename="../askpassphrasedialog.cpp" line="169"/>
-        <source>Wallet encrypted</source>
-        <translation>Carteira criptografada</translation>
-    </message>
-    <message>
-        <location filename="../askpassphrasedialog.cpp" line="117"/>
-        <source>IMPORTANT: Any previous backups you have made of your wallet file should be replaced with the newly generated, encrypted wallet file. For security reasons, previous backups of the unencrypted wallet file will become useless as soon as you start using the new, encrypted wallet.</source>
-        <translation type="unfinished"></translation>
-    </message>
-    <message>
-        <location filename="../askpassphrasedialog.cpp" line="170"/>
-        <source>Wallet passphrase was successfully changed.</source>
-        <translation>A frase de segurança da carteira foi alterada com êxito.</translation>
->>>>>>> 6ec7ac15
     </message>
     <message>
         <location filename="../askpassphrasedialog.cpp" line="217"/>
@@ -336,8 +283,8 @@
         <translation>A criptografia da carteira falhou</translation>
     </message>
     <message>
-        <location filename="../askpassphrasedialog.cpp" line="125"/>
-        <location filename="../askpassphrasedialog.cpp" line="173"/>
+        <location filename="../askpassphrasedialog.cpp" line="134"/>
+        <location filename="../askpassphrasedialog.cpp" line="182"/>
         <source>The supplied passphrases do not match.</source>
         <translation>A frase de segurança fornecida não confere.</translation>
     </message>
@@ -955,15 +902,9 @@
         <translation>Main</translation>
     </message>
     <message>
-<<<<<<< HEAD
         <location filename="../optionsdialog.cpp" line="84"/>
         <source>Display</source>
         <translation>Display</translation>
-=======
-        <location filename="../forms/sendcoinsdialog.ui" line="147"/>
-        <source>S&amp;end</source>
-        <translation type="unfinished"></translation>
->>>>>>> 6ec7ac15
     </message>
 </context>
 <context>
@@ -1106,8 +1047,8 @@
     </message>
     <message>
         <location filename="../forms/sendcoinsdialog.ui" line="147"/>
-        <source>&amp;Send</source>
-        <translation>&amp;Send</translation>
+        <source>S&amp;end</source>
+        <translation type="unfinished"></translation>
     </message>
     <message>
         <location filename="../sendcoinsdialog.cpp" line="101"/>
@@ -1254,15 +1195,9 @@
 <context>
     <name>TransactionDesc</name>
     <message>
-<<<<<<< HEAD
         <location filename="../transactiondesc.cpp" line="30"/>
         <source>%1 confirmations</source>
         <translation>%1 confirmations</translation>
-=======
-        <location filename="../transactiondesc.cpp" line="105"/>
-        <source>unknown</source>
-        <translation>unknown</translation>
->>>>>>> 6ec7ac15
     </message>
     <message>
         <location filename="../transactiondesc.cpp" line="26"/>
@@ -1305,113 +1240,65 @@
         <translation>&lt;b&gt;Source:&lt;/b&gt; Generated&lt;br&gt;</translation>
     </message>
     <message>
-<<<<<<< HEAD
-        <location filename="../transactiondesc.cpp" line="73"/>
-        <location filename="../transactiondesc.cpp" line="90"/>
-=======
-        <location filename="../transactiondesc.cpp" line="88"/>
-        <location filename="../transactiondesc.cpp" line="105"/>
->>>>>>> 6ec7ac15
+        <location filename="../transactiondesc.cpp" line="72"/>
+        <location filename="../transactiondesc.cpp" line="89"/>
         <source>&lt;b&gt;From:&lt;/b&gt; </source>
         <translation>&lt;b&gt;From:&lt;/b&gt; </translation>
     </message>
     <message>
-<<<<<<< HEAD
-        <location filename="../transactiondesc.cpp" line="91"/>
-        <location filename="../transactiondesc.cpp" line="114"/>
-        <location filename="../transactiondesc.cpp" line="173"/>
-=======
-        <location filename="../transactiondesc.cpp" line="106"/>
-        <location filename="../transactiondesc.cpp" line="129"/>
-        <location filename="../transactiondesc.cpp" line="188"/>
->>>>>>> 6ec7ac15
+        <location filename="../transactiondesc.cpp" line="90"/>
+        <location filename="../transactiondesc.cpp" line="113"/>
+        <location filename="../transactiondesc.cpp" line="172"/>
         <source>&lt;b&gt;To:&lt;/b&gt; </source>
         <translation>&lt;b&gt;To:&lt;/b&gt; </translation>
     </message>
     <message>
-<<<<<<< HEAD
-        <location filename="../transactiondesc.cpp" line="90"/>
+        <location filename="../transactiondesc.cpp" line="89"/>
         <source>unknown</source>
         <translation>unknown</translation>
     </message>
     <message>
-        <location filename="../transactiondesc.cpp" line="94"/>
-=======
-        <location filename="../transactiondesc.cpp" line="109"/>
->>>>>>> 6ec7ac15
+        <location filename="../transactiondesc.cpp" line="93"/>
         <source> (yours, label: </source>
         <translation> (yours, label: </translation>
     </message>
     <message>
-<<<<<<< HEAD
-        <location filename="../transactiondesc.cpp" line="96"/>
-=======
-        <location filename="../transactiondesc.cpp" line="111"/>
->>>>>>> 6ec7ac15
+        <location filename="../transactiondesc.cpp" line="95"/>
         <source> (yours)</source>
         <translation> (yours)</translation>
     </message>
     <message>
-<<<<<<< HEAD
-        <location filename="../transactiondesc.cpp" line="131"/>
-        <location filename="../transactiondesc.cpp" line="145"/>
-        <location filename="../transactiondesc.cpp" line="190"/>
-        <location filename="../transactiondesc.cpp" line="207"/>
-=======
-        <location filename="../transactiondesc.cpp" line="146"/>
-        <location filename="../transactiondesc.cpp" line="160"/>
-        <location filename="../transactiondesc.cpp" line="205"/>
-        <location filename="../transactiondesc.cpp" line="222"/>
->>>>>>> 6ec7ac15
+        <location filename="../transactiondesc.cpp" line="130"/>
+        <location filename="../transactiondesc.cpp" line="144"/>
+        <location filename="../transactiondesc.cpp" line="189"/>
+        <location filename="../transactiondesc.cpp" line="206"/>
         <source>&lt;b&gt;Credit:&lt;/b&gt; </source>
         <translation>&lt;b&gt;Credit:&lt;/b&gt; </translation>
     </message>
     <message>
-<<<<<<< HEAD
-        <location filename="../transactiondesc.cpp" line="133"/>
-=======
-        <location filename="../transactiondesc.cpp" line="148"/>
->>>>>>> 6ec7ac15
+        <location filename="../transactiondesc.cpp" line="132"/>
         <source>(%1 matures in %2 more blocks)</source>
         <translation>(%1 matures in %2 more blocks)</translation>
     </message>
     <message>
-<<<<<<< HEAD
-        <location filename="../transactiondesc.cpp" line="137"/>
-=======
-        <location filename="../transactiondesc.cpp" line="152"/>
->>>>>>> 6ec7ac15
+        <location filename="../transactiondesc.cpp" line="136"/>
         <source>(not accepted)</source>
         <translation>(not accepted)</translation>
     </message>
     <message>
-<<<<<<< HEAD
-        <location filename="../transactiondesc.cpp" line="181"/>
-        <location filename="../transactiondesc.cpp" line="189"/>
-        <location filename="../transactiondesc.cpp" line="204"/>
-=======
-        <location filename="../transactiondesc.cpp" line="196"/>
-        <location filename="../transactiondesc.cpp" line="204"/>
-        <location filename="../transactiondesc.cpp" line="219"/>
->>>>>>> 6ec7ac15
+        <location filename="../transactiondesc.cpp" line="180"/>
+        <location filename="../transactiondesc.cpp" line="188"/>
+        <location filename="../transactiondesc.cpp" line="203"/>
         <source>&lt;b&gt;Debit:&lt;/b&gt; </source>
         <translation>&lt;b&gt;Debit:&lt;/b&gt; </translation>
     </message>
     <message>
-<<<<<<< HEAD
-        <location filename="../transactiondesc.cpp" line="195"/>
-=======
-        <location filename="../transactiondesc.cpp" line="210"/>
->>>>>>> 6ec7ac15
+        <location filename="../transactiondesc.cpp" line="194"/>
         <source>&lt;b&gt;Transaction fee:&lt;/b&gt; </source>
         <translation>&lt;b&gt;Transaction fee:&lt;/b&gt; </translation>
     </message>
     <message>
-<<<<<<< HEAD
-        <location filename="../transactiondesc.cpp" line="211"/>
-=======
-        <location filename="../transactiondesc.cpp" line="226"/>
->>>>>>> 6ec7ac15
+        <location filename="../transactiondesc.cpp" line="210"/>
         <source>&lt;b&gt;Net amount:&lt;/b&gt; </source>
         <translation>&lt;b&gt;Net amount:&lt;/b&gt; </translation>
     </message>
@@ -1421,39 +1308,22 @@
         <translation>Open until %1</translation>
     </message>
     <message>
-<<<<<<< HEAD
-        <location filename="../transactiondesc.cpp" line="217"/>
-=======
-        <location filename="../transactiondesc.cpp" line="46"/>
-        <source>%1 confirmations</source>
-        <translation>%1 confirmations</translation>
-    </message>
-    <message>
-        <location filename="../transactiondesc.cpp" line="232"/>
->>>>>>> 6ec7ac15
+        <location filename="../transactiondesc.cpp" line="216"/>
         <source>Message:</source>
         <translation>Message:</translation>
     </message>
     <message>
-<<<<<<< HEAD
-        <location filename="../transactiondesc.cpp" line="219"/>
-=======
-        <location filename="../transactiondesc.cpp" line="234"/>
->>>>>>> 6ec7ac15
+        <location filename="../transactiondesc.cpp" line="218"/>
         <source>Comment:</source>
         <translation>Comment:</translation>
     </message>
     <message>
-<<<<<<< HEAD
-        <location filename="../transactiondesc.cpp" line="221"/>
+        <location filename="../transactiondesc.cpp" line="220"/>
         <source>Transaction ID:</source>
         <translation type="unfinished"></translation>
     </message>
     <message>
-        <location filename="../transactiondesc.cpp" line="224"/>
-=======
-        <location filename="../transactiondesc.cpp" line="237"/>
->>>>>>> 6ec7ac15
+        <location filename="../transactiondesc.cpp" line="223"/>
         <source>Generated coins must wait 120 blocks before they can be spent.  When you generated this block, it was broadcast to the network to be added to the block chain.  If it fails to get into the chain, it will change to &quot;not accepted&quot; and not be spendable.  This may occasionally happen if another node generates a block within a few seconds of yours.</source>
         <translation>Generated coins must wait 120 blocks before they can be spent.  When you generated this block, it was broadcast to the network to be added to the block chain.  If it fails to get into the chain, it will change to &quot;not accepted&quot; and not be spendable.  This may occasionally happen if another node generates a block within a few seconds of yours.</translation>
     </message>
@@ -1857,7 +1727,7 @@
     <message>
         <location filename="../bitcoinstrings.cpp" line="76"/>
         <source>Error loading addr.dat</source>
-        <translation type="unfinished"></translation>
+        <translation>Erro ao carregar addr.dat</translation>
     </message>
     <message>
         <location filename="../bitcoinstrings.cpp" line="77"/>
