// Copyright (c) 2009-2010 Satoshi Nakamoto
// Copyright (c) 2009-2014 The Bitcoin developers
// Copyright (c) 2014-2015 The Dash developers
// Distributed under the MIT software license, see the accompanying
// file COPYING or http://www.opensource.org/licenses/mit-license.php.

#include "main.h"

#include "addrman.h"
#include "alert.h"
#include "chainparams.h"
#include "checkpoints.h"
#include "checkqueue.h"
#include "init.h"
#include "instantx.h"
#include "darksend.h"
#include "masternodeman.h"
#include "masternode-payments.h"
#include "masternode-budget.h"
#include "merkleblock.h"
#include "net.h"
#include "pow.h"
#include "txdb.h"
#include "txmempool.h"
#include "ui_interface.h"
#include "util.h"
#include "spork.h"
#include "utilmoneystr.h"

#include <sstream>

#include <boost/algorithm/string/replace.hpp>
#include <boost/filesystem.hpp>
#include <boost/filesystem/fstream.hpp>
#include <boost/lexical_cast.hpp>
#include <boost/thread.hpp>

using namespace boost;
using namespace std;

#if defined(NDEBUG)
# error "Dash cannot be compiled without assertions."
#endif

/**
 * Global state
 */

CCriticalSection cs_main;

BlockMap mapBlockIndex;
CChain chainActive;
CBlockIndex *pindexBestHeader = NULL;
int64_t nTimeBestReceived = 0;
CWaitableCriticalSection csBestBlock;
CConditionVariable cvBlockChange;
int nScriptCheckThreads = 0;
bool fImporting = false;
bool fReindex = false;
bool fTxIndex = false;
bool fIsBareMultisigStd = true;
bool fCheckBlockIndex = false;
unsigned int nCoinCacheSize = 5000;


/** Fees smaller than this (in satoshi) are considered zero fee (for relaying and mining) */
CFeeRate minRelayTxFee = CFeeRate(1000);

CTxMemPool mempool(::minRelayTxFee);

struct COrphanTx {
    CTransaction tx;
    NodeId fromPeer;
};
map<uint256, COrphanTx> mapOrphanTransactions;
map<uint256, set<uint256> > mapOrphanTransactionsByPrev;
void EraseOrphansFor(NodeId peer);

static void CheckBlockIndex();

/** Constant stuff for coinbase transactions we create: */
CScript COINBASE_FLAGS;

const string strMessageMagic = "DarkCoin Signed Message:\n";

// Internal stuff
namespace {

    struct CBlockIndexWorkComparator
    {
        bool operator()(CBlockIndex *pa, CBlockIndex *pb) const {
            // First sort by most total work, ...
            if (pa->nChainWork > pb->nChainWork) return false;
            if (pa->nChainWork < pb->nChainWork) return true;

            // ... then by earliest time received, ...
            if (pa->nSequenceId < pb->nSequenceId) return false;
            if (pa->nSequenceId > pb->nSequenceId) return true;

            // Use pointer address as tie breaker (should only happen with blocks
            // loaded from disk, as those all have id 0).
            if (pa < pb) return false;
            if (pa > pb) return true;

            // Identical blocks.
            return false;
        }
    };

    CBlockIndex *pindexBestInvalid;

    /**
     * The set of all CBlockIndex entries with BLOCK_VALID_TRANSACTIONS (for itself and all ancestors) and
     * as good as our current tip or better. Entries may be failed, though.
     */
    set<CBlockIndex*, CBlockIndexWorkComparator> setBlockIndexCandidates;
    /** Number of nodes with fSyncStarted. */
    int nSyncStarted = 0;
    /** All pairs A->B, where A (or one if its ancestors) misses transactions, but B has transactions. */
    multimap<CBlockIndex*, CBlockIndex*> mapBlocksUnlinked;

    CCriticalSection cs_LastBlockFile;
    std::vector<CBlockFileInfo> vinfoBlockFile;
    int nLastBlockFile = 0;

    /**
     * Every received block is assigned a unique and increasing identifier, so we
     * know which one to give priority in case of a fork.
     */
    CCriticalSection cs_nBlockSequenceId;
    /** Blocks loaded from disk are assigned id 0, so start the counter at 1. */
    uint32_t nBlockSequenceId = 1;

    /**
     * Sources of received blocks, to be able to send them reject messages or ban
     * them, if processing happens afterwards. Protected by cs_main.
     */
    map<uint256, NodeId> mapBlockSource;

    /** Blocks that are in flight, and that are in the queue to be downloaded. Protected by cs_main. */
    struct QueuedBlock {
        uint256 hash;
        CBlockIndex *pindex;  //! Optional.
        int64_t nTime;  //! Time of "getdata" request in microseconds.
        int nValidatedQueuedBefore;  //! Number of blocks queued with validated headers (globally) at the time this one is requested.
        bool fValidatedHeaders;  //! Whether this block has validated headers at the time of request.
    };
    map<uint256, pair<NodeId, list<QueuedBlock>::iterator> > mapBlocksInFlight;

    /** Number of blocks in flight with validated headers. */
    int nQueuedValidatedHeaders = 0;

    /** Number of preferable block download peers. */
    int nPreferredDownload = 0;

    /** Dirty block index entries. */
    set<CBlockIndex*> setDirtyBlockIndex;

    /** Dirty block file entries. */
    set<int> setDirtyFileInfo;
} // anon namespace

//////////////////////////////////////////////////////////////////////////////
//
// dispatching functions
//

// These functions dispatch to one or all registered wallets

namespace {

struct CMainSignals {
    /** Notifies listeners of updated transaction data (transaction, and optionally the block it is found in. */
    boost::signals2::signal<void (const CTransaction &, const CBlock *)> SyncTransaction;
    /** Notifies listeners of an erased transaction (currently disabled, requires transaction replacement). */
    boost::signals2::signal<void (const uint256 &)> EraseTransaction;
    /** Notifies listeners of an updated transaction without new data (for now: a coinbase potentially becoming visible). */
    boost::signals2::signal<void (const uint256 &)> UpdatedTransaction;
    /** Notifies listeners of a new active block chain. */
    boost::signals2::signal<void (const CBlockLocator &)> SetBestChain;
    /** Notifies listeners about an inventory item being seen on the network. */
    boost::signals2::signal<void (const uint256 &)> Inventory;
    /** Tells listeners to broadcast their data. */
    boost::signals2::signal<void ()> Broadcast;
    /** Notifies listeners of a block validation result */
    boost::signals2::signal<void (const CBlock&, const CValidationState&)> BlockChecked;
} g_signals;

} // anon namespace

void RegisterValidationInterface(CValidationInterface* pwalletIn) {
    g_signals.SyncTransaction.connect(boost::bind(&CValidationInterface::SyncTransaction, pwalletIn, _1, _2));
    g_signals.EraseTransaction.connect(boost::bind(&CValidationInterface::EraseFromWallet, pwalletIn, _1));
    g_signals.UpdatedTransaction.connect(boost::bind(&CValidationInterface::UpdatedTransaction, pwalletIn, _1));
    g_signals.SetBestChain.connect(boost::bind(&CValidationInterface::SetBestChain, pwalletIn, _1));
    g_signals.Inventory.connect(boost::bind(&CValidationInterface::Inventory, pwalletIn, _1));
    g_signals.Broadcast.connect(boost::bind(&CValidationInterface::ResendWalletTransactions, pwalletIn));
    g_signals.BlockChecked.connect(boost::bind(&CValidationInterface::BlockChecked, pwalletIn, _1, _2));
}

void UnregisterValidationInterface(CValidationInterface* pwalletIn) {
    g_signals.BlockChecked.disconnect(boost::bind(&CValidationInterface::BlockChecked, pwalletIn, _1, _2));
    g_signals.Broadcast.disconnect(boost::bind(&CValidationInterface::ResendWalletTransactions, pwalletIn));
    g_signals.Inventory.disconnect(boost::bind(&CValidationInterface::Inventory, pwalletIn, _1));
    g_signals.SetBestChain.disconnect(boost::bind(&CValidationInterface::SetBestChain, pwalletIn, _1));
    g_signals.UpdatedTransaction.disconnect(boost::bind(&CValidationInterface::UpdatedTransaction, pwalletIn, _1));
    g_signals.EraseTransaction.disconnect(boost::bind(&CValidationInterface::EraseFromWallet, pwalletIn, _1));
    g_signals.SyncTransaction.disconnect(boost::bind(&CValidationInterface::SyncTransaction, pwalletIn, _1, _2));
}

void UnregisterAllValidationInterfaces() {
    g_signals.BlockChecked.disconnect_all_slots();
    g_signals.Broadcast.disconnect_all_slots();
    g_signals.Inventory.disconnect_all_slots();
    g_signals.SetBestChain.disconnect_all_slots();
    g_signals.UpdatedTransaction.disconnect_all_slots();
    g_signals.EraseTransaction.disconnect_all_slots();
    g_signals.SyncTransaction.disconnect_all_slots();
}

void SyncWithWallets(const CTransaction &tx, const CBlock *pblock) {
    g_signals.SyncTransaction(tx, pblock);
}

//////////////////////////////////////////////////////////////////////////////
//
// Registration of network node signals.
//

namespace {

struct CBlockReject {
    unsigned char chRejectCode;
    string strRejectReason;
    uint256 hashBlock;
};

/**
 * Maintain validation-specific state about nodes, protected by cs_main, instead
 * by CNode's own locks. This simplifies asynchronous operation, where
 * processing of incoming data is done after the ProcessMessage call returns,
 * and we're no longer holding the node's locks.
 */
struct CNodeState {
    //! The peer's address
    CService address;
    //! Whether we have a fully established connection.
    bool fCurrentlyConnected;
    //! Accumulated misbehaviour score for this peer.
    int nMisbehavior;
    //! Whether this peer should be disconnected and banned (unless whitelisted).
    bool fShouldBan;
    //! String name of this peer (debugging/logging purposes).
    std::string name;
    //! List of asynchronously-determined block rejections to notify this peer about.
    std::vector<CBlockReject> rejects;
    //! The best known block we know this peer has announced.
    CBlockIndex *pindexBestKnownBlock;
    //! The hash of the last unknown block this peer has announced.
    uint256 hashLastUnknownBlock;
    //! The last full block we both have.
    CBlockIndex *pindexLastCommonBlock;
    //! Whether we've started headers synchronization with this peer.
    bool fSyncStarted;
    //! Since when we're stalling block download progress (in microseconds), or 0.
    int64_t nStallingSince;
    list<QueuedBlock> vBlocksInFlight;
    int nBlocksInFlight;
    //! Whether we consider this a preferred download peer.
    bool fPreferredDownload;

    CNodeState() {
        fCurrentlyConnected = false;
        nMisbehavior = 0;
        fShouldBan = false;
        pindexBestKnownBlock = NULL;
        hashLastUnknownBlock = uint256(0);
        pindexLastCommonBlock = NULL;
        fSyncStarted = false;
        nStallingSince = 0;
        nBlocksInFlight = 0;
        fPreferredDownload = false;
    }
};

/** Map maintaining per-node state. Requires cs_main. */
map<NodeId, CNodeState> mapNodeState;

// Requires cs_main.
CNodeState *State(NodeId pnode) {
    map<NodeId, CNodeState>::iterator it = mapNodeState.find(pnode);
    if (it == mapNodeState.end())
        return NULL;
    return &it->second;
}

int GetHeight()
{
    LOCK(cs_main);
    return chainActive.Height();
}

void UpdatePreferredDownload(CNode* node, CNodeState* state)
{
    nPreferredDownload -= state->fPreferredDownload;

    // Whether this node should be marked as a preferred download node.
    state->fPreferredDownload = (!node->fInbound || node->fWhitelisted) && !node->fOneShot && !node->fClient;

    nPreferredDownload += state->fPreferredDownload;
}

void InitializeNode(NodeId nodeid, const CNode *pnode) {
    LOCK(cs_main);
    CNodeState &state = mapNodeState.insert(std::make_pair(nodeid, CNodeState())).first->second;
    state.name = pnode->addrName;
    state.address = pnode->addr;
}

void FinalizeNode(NodeId nodeid) {
    LOCK(cs_main);
    CNodeState *state = State(nodeid);

    if (state->fSyncStarted)
        nSyncStarted--;

    if (state->nMisbehavior == 0 && state->fCurrentlyConnected) {
        AddressCurrentlyConnected(state->address);
    }

    BOOST_FOREACH(const QueuedBlock& entry, state->vBlocksInFlight)
        mapBlocksInFlight.erase(entry.hash);
    EraseOrphansFor(nodeid);
    nPreferredDownload -= state->fPreferredDownload;

    mapNodeState.erase(nodeid);
}

// Requires cs_main.
void MarkBlockAsReceived(const uint256& hash) {
    map<uint256, pair<NodeId, list<QueuedBlock>::iterator> >::iterator itInFlight = mapBlocksInFlight.find(hash);
    if (itInFlight != mapBlocksInFlight.end()) {
        CNodeState *state = State(itInFlight->second.first);
        nQueuedValidatedHeaders -= itInFlight->second.second->fValidatedHeaders;
        state->vBlocksInFlight.erase(itInFlight->second.second);
        state->nBlocksInFlight--;
        state->nStallingSince = 0;
        mapBlocksInFlight.erase(itInFlight);
    }
}

// Requires cs_main.
void MarkBlockAsInFlight(NodeId nodeid, const uint256& hash, CBlockIndex *pindex = NULL) {
    CNodeState *state = State(nodeid);
    assert(state != NULL);

    // Make sure it's not listed somewhere already.
    MarkBlockAsReceived(hash);

    QueuedBlock newentry = {hash, pindex, GetTimeMicros(), nQueuedValidatedHeaders, pindex != NULL};
    nQueuedValidatedHeaders += newentry.fValidatedHeaders;
    list<QueuedBlock>::iterator it = state->vBlocksInFlight.insert(state->vBlocksInFlight.end(), newentry);
    state->nBlocksInFlight++;
    mapBlocksInFlight[hash] = std::make_pair(nodeid, it);
}

/** Check whether the last unknown block a peer advertized is not yet known. */
void ProcessBlockAvailability(NodeId nodeid) {
    CNodeState *state = State(nodeid);
    assert(state != NULL);

    if (state->hashLastUnknownBlock != 0) {
        BlockMap::iterator itOld = mapBlockIndex.find(state->hashLastUnknownBlock);
        if (itOld != mapBlockIndex.end() && itOld->second->nChainWork > 0) {
            if (state->pindexBestKnownBlock == NULL || itOld->second->nChainWork >= state->pindexBestKnownBlock->nChainWork)
                state->pindexBestKnownBlock = itOld->second;
            state->hashLastUnknownBlock = uint256(0);
        }
    }
}

/** Update tracking information about which blocks a peer is assumed to have. */
void UpdateBlockAvailability(NodeId nodeid, const uint256 &hash) {
    CNodeState *state = State(nodeid);
    assert(state != NULL);

    ProcessBlockAvailability(nodeid);

    BlockMap::iterator it = mapBlockIndex.find(hash);
    if (it != mapBlockIndex.end() && it->second->nChainWork > 0) {
        // An actually better block was announced.
        if (state->pindexBestKnownBlock == NULL || it->second->nChainWork >= state->pindexBestKnownBlock->nChainWork)
            state->pindexBestKnownBlock = it->second;
    } else {
        // An unknown block was announced; just assume that the latest one is the best one.
        state->hashLastUnknownBlock = hash;
    }
}

/** Find the last common ancestor two blocks have.
 *  Both pa and pb must be non-NULL. */
CBlockIndex* LastCommonAncestor(CBlockIndex* pa, CBlockIndex* pb) {
    if (pa->nHeight > pb->nHeight) {
        pa = pa->GetAncestor(pb->nHeight);
    } else if (pb->nHeight > pa->nHeight) {
        pb = pb->GetAncestor(pa->nHeight);
    }

    while (pa != pb && pa && pb) {
        pa = pa->pprev;
        pb = pb->pprev;
    }

    // Eventually all chain branches meet at the genesis block.
    assert(pa == pb);
    return pa;
}

/** Update pindexLastCommonBlock and add not-in-flight missing successors to vBlocks, until it has
 *  at most count entries. */
void FindNextBlocksToDownload(NodeId nodeid, unsigned int count, std::vector<CBlockIndex*>& vBlocks, NodeId& nodeStaller) {
    if (count == 0)
        return;

    vBlocks.reserve(vBlocks.size() + count);
    CNodeState *state = State(nodeid);
    assert(state != NULL);

    // Make sure pindexBestKnownBlock is up to date, we'll need it.
    ProcessBlockAvailability(nodeid);

    if (state->pindexBestKnownBlock == NULL || state->pindexBestKnownBlock->nChainWork < chainActive.Tip()->nChainWork) {
        // This peer has nothing interesting.
        return;
    }

    if (state->pindexLastCommonBlock == NULL) {
        // Bootstrap quickly by guessing a parent of our best tip is the forking point.
        // Guessing wrong in either direction is not a problem.
        state->pindexLastCommonBlock = chainActive[std::min(state->pindexBestKnownBlock->nHeight, chainActive.Height())];
    }

    // If the peer reorganized, our previous pindexLastCommonBlock may not be an ancestor
    // of their current tip anymore. Go back enough to fix that.
    state->pindexLastCommonBlock = LastCommonAncestor(state->pindexLastCommonBlock, state->pindexBestKnownBlock);
    if (state->pindexLastCommonBlock == state->pindexBestKnownBlock)
        return;

    std::vector<CBlockIndex*> vToFetch;
    CBlockIndex *pindexWalk = state->pindexLastCommonBlock;
    // Never fetch further than the best block we know the peer has, or more than BLOCK_DOWNLOAD_WINDOW + 1 beyond the last
    // linked block we have in common with this peer. The +1 is so we can detect stalling, namely if we would be able to
    // download that next block if the window were 1 larger.
    int nWindowEnd = state->pindexLastCommonBlock->nHeight + BLOCK_DOWNLOAD_WINDOW;
    int nMaxHeight = std::min<int>(state->pindexBestKnownBlock->nHeight, nWindowEnd + 1);
    NodeId waitingfor = -1;
    while (pindexWalk->nHeight < nMaxHeight) {
        // Read up to 128 (or more, if more blocks than that are needed) successors of pindexWalk (towards
        // pindexBestKnownBlock) into vToFetch. We fetch 128, because CBlockIndex::GetAncestor may be as expensive
        // as iterating over ~100 CBlockIndex* entries anyway.
        int nToFetch = std::min(nMaxHeight - pindexWalk->nHeight, std::max<int>(count - vBlocks.size(), 128));
        vToFetch.resize(nToFetch);
        pindexWalk = state->pindexBestKnownBlock->GetAncestor(pindexWalk->nHeight + nToFetch);
        vToFetch[nToFetch - 1] = pindexWalk;
        for (unsigned int i = nToFetch - 1; i > 0; i--) {
            vToFetch[i - 1] = vToFetch[i]->pprev;
        }

        // Iterate over those blocks in vToFetch (in forward direction), adding the ones that
        // are not yet downloaded and not in flight to vBlocks. In the mean time, update
        // pindexLastCommonBlock as long as all ancestors are already downloaded.
        BOOST_FOREACH(CBlockIndex* pindex, vToFetch) {
            if (!pindex->IsValid(BLOCK_VALID_TREE)) {
                // We consider the chain that this peer is on invalid.
                return;
            }
            if (pindex->nStatus & BLOCK_HAVE_DATA) {
                if (pindex->nChainTx)
                    state->pindexLastCommonBlock = pindex;
            } else if (mapBlocksInFlight.count(pindex->GetBlockHash()) == 0) {
                // The block is not already downloaded, and not yet in flight.
                if (pindex->nHeight > nWindowEnd) {
                    // We reached the end of the window.
                    if (vBlocks.size() == 0 && waitingfor != nodeid) {
                        // We aren't able to fetch anything, but we would be if the download window was one larger.
                        nodeStaller = waitingfor;
                    }
                    return;
                }
                vBlocks.push_back(pindex);
                if (vBlocks.size() == count) {
                    return;
                }
            } else if (waitingfor == -1) {
                // This is the first already-in-flight block.
                waitingfor = mapBlocksInFlight[pindex->GetBlockHash()].first;
            }
        }
    }
}

} // anon namespace

bool GetNodeStateStats(NodeId nodeid, CNodeStateStats &stats) {
    LOCK(cs_main);
    CNodeState *state = State(nodeid);
    if (state == NULL)
        return false;
    stats.nMisbehavior = state->nMisbehavior;
    stats.nSyncHeight = state->pindexBestKnownBlock ? state->pindexBestKnownBlock->nHeight : -1;
    stats.nCommonHeight = state->pindexLastCommonBlock ? state->pindexLastCommonBlock->nHeight : -1;
    BOOST_FOREACH(const QueuedBlock& queue, state->vBlocksInFlight) {
        if (queue.pindex)
            stats.vHeightInFlight.push_back(queue.pindex->nHeight);
    }
    return true;
}

void RegisterNodeSignals(CNodeSignals& nodeSignals)
{
    nodeSignals.GetHeight.connect(&GetHeight);
    nodeSignals.ProcessMessages.connect(&ProcessMessages);
    nodeSignals.SendMessages.connect(&SendMessages);
    nodeSignals.InitializeNode.connect(&InitializeNode);
    nodeSignals.FinalizeNode.connect(&FinalizeNode);
}

void UnregisterNodeSignals(CNodeSignals& nodeSignals)
{
    nodeSignals.GetHeight.disconnect(&GetHeight);
    nodeSignals.ProcessMessages.disconnect(&ProcessMessages);
    nodeSignals.SendMessages.disconnect(&SendMessages);
    nodeSignals.InitializeNode.disconnect(&InitializeNode);
    nodeSignals.FinalizeNode.disconnect(&FinalizeNode);
}

CBlockIndex* FindForkInGlobalIndex(const CChain& chain, const CBlockLocator& locator)
{
    // Find the first block the caller has in the main chain
    BOOST_FOREACH(const uint256& hash, locator.vHave) {
        BlockMap::iterator mi = mapBlockIndex.find(hash);
        if (mi != mapBlockIndex.end())
        {
            CBlockIndex* pindex = (*mi).second;
            if (chain.Contains(pindex))
                return pindex;
        }
    }
    return chain.Genesis();
}

CCoinsViewCache *pcoinsTip = NULL;
CBlockTreeDB *pblocktree = NULL;

//////////////////////////////////////////////////////////////////////////////
//
// mapOrphanTransactions
//

bool AddOrphanTx(const CTransaction& tx, NodeId peer)
{
    uint256 hash = tx.GetHash();
    if (mapOrphanTransactions.count(hash))
        return false;

    // Ignore big transactions, to avoid a
    // send-big-orphans memory exhaustion attack. If a peer has a legitimate
    // large transaction with a missing parent then we assume
    // it will rebroadcast it later, after the parent transaction(s)
    // have been mined or received.
    // 10,000 orphans, each of which is at most 5,000 bytes big is
    // at most 500 megabytes of orphans:
    unsigned int sz = tx.GetSerializeSize(SER_NETWORK, CTransaction::CURRENT_VERSION);
    if (sz > 5000)
    {
        LogPrint("mempool", "ignoring large orphan tx (size: %u, hash: %s)\n", sz, hash.ToString());
        return false;
    }

    mapOrphanTransactions[hash].tx = tx;
    mapOrphanTransactions[hash].fromPeer = peer;
    BOOST_FOREACH(const CTxIn& txin, tx.vin)
        mapOrphanTransactionsByPrev[txin.prevout.hash].insert(hash);

    LogPrint("mempool", "stored orphan tx %s (mapsz %u prevsz %u)\n", hash.ToString(),
             mapOrphanTransactions.size(), mapOrphanTransactionsByPrev.size());
    return true;
}

void static EraseOrphanTx(uint256 hash)
{
    map<uint256, COrphanTx>::iterator it = mapOrphanTransactions.find(hash);
    if (it == mapOrphanTransactions.end())
        return;
    BOOST_FOREACH(const CTxIn& txin, it->second.tx.vin)
    {
        map<uint256, set<uint256> >::iterator itPrev = mapOrphanTransactionsByPrev.find(txin.prevout.hash);
        if (itPrev == mapOrphanTransactionsByPrev.end())
            continue;
        itPrev->second.erase(hash);
        if (itPrev->second.empty())
            mapOrphanTransactionsByPrev.erase(itPrev);
    }
    mapOrphanTransactions.erase(it);
}

void EraseOrphansFor(NodeId peer)
{
    int nErased = 0;
    map<uint256, COrphanTx>::iterator iter = mapOrphanTransactions.begin();
    while (iter != mapOrphanTransactions.end())
    {
        map<uint256, COrphanTx>::iterator maybeErase = iter++; // increment to avoid iterator becoming invalid
        if (maybeErase->second.fromPeer == peer)
        {
            EraseOrphanTx(maybeErase->second.tx.GetHash());
            ++nErased;
        }
    }
    if (nErased > 0) LogPrint("mempool", "Erased %d orphan tx from peer %d\n", nErased, peer);
}


unsigned int LimitOrphanTxSize(unsigned int nMaxOrphans)
{
    unsigned int nEvicted = 0;
    while (mapOrphanTransactions.size() > nMaxOrphans)
    {
        // Evict a random orphan:
        uint256 randomhash = GetRandHash();
        map<uint256, COrphanTx>::iterator it = mapOrphanTransactions.lower_bound(randomhash);
        if (it == mapOrphanTransactions.end())
            it = mapOrphanTransactions.begin();
        EraseOrphanTx(it->first);
        ++nEvicted;
    }
    return nEvicted;
}







bool IsStandardTx(const CTransaction& tx, string& reason)
{
    AssertLockHeld(cs_main);
    if (tx.nVersion > CTransaction::CURRENT_VERSION || tx.nVersion < 1) {
        reason = "version";
        return false;
    }

    // Treat non-final transactions as non-standard to prevent a specific type
    // of double-spend attack, as well as DoS attacks. (if the transaction
    // can't be mined, the attacker isn't expending resources broadcasting it)
    // Basically we don't want to propagate transactions that can't be included in
    // the next block.
    //
    // However, IsFinalTx() is confusing... Without arguments, it uses
    // chainActive.Height() to evaluate nLockTime; when a block is accepted, chainActive.Height()
    // is set to the value of nHeight in the block. However, when IsFinalTx()
    // is called within CBlock::AcceptBlock(), the height of the block *being*
    // evaluated is what is used. Thus if we want to know if a transaction can
    // be part of the *next* block, we need to call IsFinalTx() with one more
    // than chainActive.Height().
    //
    // Timestamps on the other hand don't get any special treatment, because we
    // can't know what timestamp the next block will have, and there aren't
    // timestamp applications where it matters.
    if (!IsFinalTx(tx, chainActive.Height() + 1)) {
        reason = "non-final";
        return false;
    }

    // Extremely large transactions with lots of inputs can cost the network
    // almost as much to process as they cost the sender in fees, because
    // computing signature hashes is O(ninputs*txsize). Limiting transactions
    // to MAX_STANDARD_TX_SIZE mitigates CPU exhaustion attacks.
    unsigned int sz = tx.GetSerializeSize(SER_NETWORK, CTransaction::CURRENT_VERSION);
    if (sz >= MAX_STANDARD_TX_SIZE) {
        reason = "tx-size";
        return false;
    }

    BOOST_FOREACH(const CTxIn& txin, tx.vin)
    {
        // Biggest 'standard' txin is a 15-of-15 P2SH multisig with compressed
        // keys. (remember the 520 byte limit on redeemScript size) That works
        // out to a (15*(33+1))+3=513 byte redeemScript, 513+1+15*(73+1)+3=1627
        // bytes of scriptSig, which we round off to 1650 bytes for some minor
        // future-proofing. That's also enough to spend a 20-of-20
        // CHECKMULTISIG scriptPubKey, though such a scriptPubKey is not
        // considered standard)
        if (txin.scriptSig.size() > 1650) {
            reason = "scriptsig-size";
            return false;
        }
        if (!txin.scriptSig.IsPushOnly()) {
            reason = "scriptsig-not-pushonly";
            return false;
        }
    }

    unsigned int nDataOut = 0;
    txnouttype whichType;
    BOOST_FOREACH(const CTxOut& txout, tx.vout) {
        if (!::IsStandard(txout.scriptPubKey, whichType)) {
            reason = "scriptpubkey";
            return false;
        }

        if (whichType == TX_NULL_DATA)
            nDataOut++;
        else if ((whichType == TX_MULTISIG) && (!fIsBareMultisigStd)) {
            reason = "bare-multisig";
            return false;
        } else if (txout.IsDust(::minRelayTxFee)) {
            reason = "dust";
            return false;
        }
    }

    // only one OP_RETURN txout is permitted
    if (nDataOut > 1) {
        reason = "multi-op-return";
        return false;
    }

    return true;
}

bool IsFinalTx(const CTransaction &tx, int nBlockHeight, int64_t nBlockTime)
{
    AssertLockHeld(cs_main);
    // Time based nLockTime implemented in 0.1.6
    if (tx.nLockTime == 0)
        return true;
    if (nBlockHeight == 0)
        nBlockHeight = chainActive.Height();
    if (nBlockTime == 0)
        nBlockTime = GetAdjustedTime();
    if ((int64_t)tx.nLockTime < ((int64_t)tx.nLockTime < LOCKTIME_THRESHOLD ? (int64_t)nBlockHeight : nBlockTime))
        return true;
    BOOST_FOREACH(const CTxIn& txin, tx.vin)
        if (!txin.IsFinal())
            return false;
    return true;
}

/**
 * Check transaction inputs to mitigate two
 * potential denial-of-service attacks:
 * 
 * 1. scriptSigs with extra data stuffed into them,
 *    not consumed by scriptPubKey (or P2SH script)
 * 2. P2SH scripts with a crazy number of expensive
 *    CHECKSIG/CHECKMULTISIG operations
 */
bool AreInputsStandard(const CTransaction& tx, const CCoinsViewCache& mapInputs)
{
    if (tx.IsCoinBase())
        return true; // Coinbases don't use vin normally

    for (unsigned int i = 0; i < tx.vin.size(); i++)
    {
        const CTxOut& prev = mapInputs.GetOutputFor(tx.vin[i]);

        vector<vector<unsigned char> > vSolutions;
        txnouttype whichType;
        // get the scriptPubKey corresponding to this input:
        const CScript& prevScript = prev.scriptPubKey;
        if (!Solver(prevScript, whichType, vSolutions))
            return false;
        int nArgsExpected = ScriptSigArgsExpected(whichType, vSolutions);
        if (nArgsExpected < 0)
            return false;

        // Transactions with extra stuff in their scriptSigs are
        // non-standard. Note that this EvalScript() call will
        // be quick, because if there are any operations
        // beside "push data" in the scriptSig
        // IsStandard() will have already returned false
        // and this method isn't called.
        vector<vector<unsigned char> > stack;
        if (!EvalScript(stack, tx.vin[i].scriptSig, false, BaseSignatureChecker()))
            return false;

        if (whichType == TX_SCRIPTHASH)
        {
            if (stack.empty())
                return false;
            CScript subscript(stack.back().begin(), stack.back().end());
            vector<vector<unsigned char> > vSolutions2;
            txnouttype whichType2;
            if (Solver(subscript, whichType2, vSolutions2))
            {
                int tmpExpected = ScriptSigArgsExpected(whichType2, vSolutions2);
                if (tmpExpected < 0)
                    return false;
                nArgsExpected += tmpExpected;
            }
            else
            {
                // Any other Script with less than 15 sigops OK:
                unsigned int sigops = subscript.GetSigOpCount(true);
                // ... extra data left on the stack after execution is OK, too:
                return (sigops <= MAX_P2SH_SIGOPS);
            }
        }

        if (stack.size() != (unsigned int)nArgsExpected)
            return false;
    }

    return true;
}

unsigned int GetLegacySigOpCount(const CTransaction& tx)
{
    unsigned int nSigOps = 0;
    BOOST_FOREACH(const CTxIn& txin, tx.vin)
    {
        nSigOps += txin.scriptSig.GetSigOpCount(false);
    }
    BOOST_FOREACH(const CTxOut& txout, tx.vout)
    {
        nSigOps += txout.scriptPubKey.GetSigOpCount(false);
    }
    return nSigOps;
}

unsigned int GetP2SHSigOpCount(const CTransaction& tx, const CCoinsViewCache& inputs)
{
    if (tx.IsCoinBase())
        return 0;

    unsigned int nSigOps = 0;
    for (unsigned int i = 0; i < tx.vin.size(); i++)
    {
        const CTxOut &prevout = inputs.GetOutputFor(tx.vin[i]);
        if (prevout.scriptPubKey.IsPayToScriptHash())
            nSigOps += prevout.scriptPubKey.GetSigOpCount(tx.vin[i].scriptSig);
    }
    return nSigOps;
}

/*
int GetInputAge(CTxIn& vin)
{
    // Fetch previous transactions (inputs):
    CCoinsView viewDummy;
    CCoinsViewCache view(viewDummy);
    {
        LOCK(mempool.cs);
        CCoinsViewCache &viewChain = *pcoinsTip;
        CCoinsViewMemPool viewMempool(viewChain, mempool);
        view.SetBackend(viewMempool); // temporarily switch cache backend to db+mempool view

        const uint256& prevHash = vin.prevout.hash;
        CCoins coins;
        view.GetCoins(prevHash, coins); // this is certainly allowed to fail
        view.SetBackend(viewDummy); // switch back to avoid locking mempool for too long
    }

    if(!view.HaveCoins(vin.prevout.hash)) return -1;

    const CCoins &coins = view.GetCoins(vin.prevout.hash);

    return (chainActive.Tip()->nHeight+1) - coins.nHeight;
}*/
int GetInputAge(CTxIn& vin)
{
    CCoinsView viewDummy;
    CCoinsViewCache view(&viewDummy);
    {
        LOCK(mempool.cs);
        CCoinsViewMemPool viewMempool(pcoinsTip, mempool);
        view.SetBackend(viewMempool); // temporarily switch cache backend to db+mempool view

        const CCoins* coins = view.AccessCoins(vin.prevout.hash);
        if (coins)
            return (chainActive.Tip()->nHeight+1) - coins->nHeight;
        else
            return -1;
    }
}


bool CheckTransaction(const CTransaction& tx, CValidationState &state)
{
    // Basic checks that don't depend on any context
    if (tx.vin.empty())
        return state.DoS(10, error("CheckTransaction() : vin empty"),
                         REJECT_INVALID, "bad-txns-vin-empty");
    if (tx.vout.empty())
        return state.DoS(10, error("CheckTransaction() : vout empty"),
                         REJECT_INVALID, "bad-txns-vout-empty");
    // Size limits
    if (::GetSerializeSize(tx, SER_NETWORK, PROTOCOL_VERSION) > MAX_BLOCK_SIZE)
        return state.DoS(100, error("CheckTransaction() : size limits failed"),
                         REJECT_INVALID, "bad-txns-oversize");

    // Check for negative or overflow output values
    CAmount nValueOut = 0;
    BOOST_FOREACH(const CTxOut& txout, tx.vout)
    {
        if (txout.nValue < 0)
            return state.DoS(100, error("CheckTransaction() : txout.nValue negative"),
                             REJECT_INVALID, "bad-txns-vout-negative");
        if (txout.nValue > MAX_MONEY)
            return state.DoS(100, error("CheckTransaction() : txout.nValue too high"),
                             REJECT_INVALID, "bad-txns-vout-toolarge");
        nValueOut += txout.nValue;
        if (!MoneyRange(nValueOut))
            return state.DoS(100, error("CheckTransaction() : txout total out of range"),
                             REJECT_INVALID, "bad-txns-txouttotal-toolarge");
    }

    // Check for duplicate inputs
    set<COutPoint> vInOutPoints;
    BOOST_FOREACH(const CTxIn& txin, tx.vin)
    {
        if (vInOutPoints.count(txin.prevout))
            return state.DoS(100, error("CheckTransaction() : duplicate inputs"),
                             REJECT_INVALID, "bad-txns-inputs-duplicate");
        vInOutPoints.insert(txin.prevout);
    }

    if (tx.IsCoinBase())
    {
        if (tx.vin[0].scriptSig.size() < 2 || tx.vin[0].scriptSig.size() > 100)
            return state.DoS(100, error("CheckTransaction() : coinbase script size"),
                             REJECT_INVALID, "bad-cb-length");
    }
    else
    {
        BOOST_FOREACH(const CTxIn& txin, tx.vin)
            if (txin.prevout.IsNull())
                return state.DoS(10, error("CheckTransaction() : prevout is null"),
                                 REJECT_INVALID, "bad-txns-prevout-null");
    }

    return true;
}

CAmount GetMinRelayFee(const CTransaction& tx, unsigned int nBytes, bool fAllowFree)
{
    {
        LOCK(mempool.cs);
        uint256 hash = tx.GetHash();
        double dPriorityDelta = 0;
        CAmount nFeeDelta = 0;
        mempool.ApplyDeltas(hash, dPriorityDelta, nFeeDelta);
        if (dPriorityDelta > 0 || nFeeDelta > 0)
            return 0;
    }

    CAmount nMinFee = ::minRelayTxFee.GetFee(nBytes);

    if (fAllowFree)
    {
        // There is a free transaction area in blocks created by most miners,
        // * If we are relaying we allow transactions up to DEFAULT_BLOCK_PRIORITY_SIZE - 1000
        //   to be considered to fall into this category. We don't want to encourage sending
        //   multiple transactions instead of one big transaction to avoid fees.
        if (nBytes < (DEFAULT_BLOCK_PRIORITY_SIZE - 1000))
            nMinFee = 0;
    }

    if (!MoneyRange(nMinFee))
        nMinFee = MAX_MONEY;
    return nMinFee;
}


bool AcceptToMemoryPool(CTxMemPool& pool, CValidationState &state, const CTransaction &tx, bool fLimitFree,
                        bool* pfMissingInputs, bool fRejectInsaneFee, bool ignoreFees)
{
    AssertLockHeld(cs_main);
    if (pfMissingInputs)
        *pfMissingInputs = false;

    if (!CheckTransaction(tx, state))
        return error("AcceptToMemoryPool: : CheckTransaction failed");

    // Coinbase is only valid in a block, not as a loose transaction
    if (tx.IsCoinBase())
        return state.DoS(100, error("AcceptToMemoryPool: : coinbase as individual tx"),
                         REJECT_INVALID, "coinbase");

    // Rather not work on nonstandard transactions (unless -testnet/-regtest)
    string reason;
    if (Params().RequireStandard() && !IsStandardTx(tx, reason))
        return state.DoS(0,
                         error("AcceptToMemoryPool : nonstandard transaction: %s", reason),
                         REJECT_NONSTANDARD, reason);

    // is it already in the memory pool?
    uint256 hash = tx.GetHash();
    if (pool.exists(hash))
        return false;

    // ----------- instantX transaction scanning -----------

    BOOST_FOREACH(const CTxIn& in, tx.vin){
        if(mapLockedInputs.count(in.prevout)){
            if(mapLockedInputs[in.prevout] != tx.GetHash()){
                return state.DoS(0,
                                 error("AcceptToMemoryPool : conflicts with existing transaction lock: %s", reason),
                                 REJECT_INVALID, "tx-lock-conflict");
            }
        }
    }

    // Check for conflicts with in-memory transactions
    {
    LOCK(pool.cs); // protect pool.mapNextTx
    for (unsigned int i = 0; i < tx.vin.size(); i++)
    {
        COutPoint outpoint = tx.vin[i].prevout;
        if (pool.mapNextTx.count(outpoint))
        {
            // Disable replacement feature for now
            return false;
        }
    }
    }


    {
        CCoinsView dummy;
        CCoinsViewCache view(&dummy);

        CAmount nValueIn = 0;
        {
        LOCK(pool.cs);
        CCoinsViewMemPool viewMemPool(pcoinsTip, pool);
        view.SetBackend(viewMemPool);

        // do we already have it?
        if (view.HaveCoins(hash))
            return false;

        // do all inputs exist?
        // Note that this does not check for the presence of actual outputs (see the next check for that),
        // only helps filling in pfMissingInputs (to determine missing vs spent).
        BOOST_FOREACH(const CTxIn txin, tx.vin) {
            if (!view.HaveCoins(txin.prevout.hash)) {
                if (pfMissingInputs)
                    *pfMissingInputs = true;
                return false;
            }
        }

        // are the actual inputs available?
        if (!view.HaveInputs(tx))
            return state.Invalid(error("AcceptToMemoryPool : inputs already spent"),
                                 REJECT_DUPLICATE, "bad-txns-inputs-spent");

        // Bring the best block into scope
        view.GetBestBlock();

        nValueIn = view.GetValueIn(tx);

        // we have all inputs cached now, so switch back to dummy, so we don't need to keep lock on mempool
        view.SetBackend(dummy);
        }

        // Check for non-standard pay-to-script-hash in inputs
        if (Params().RequireStandard() && !AreInputsStandard(tx, view))
            return error("AcceptToMemoryPool: : nonstandard transaction input");

        // Check that the transaction doesn't have an excessive number of
        // sigops, making it impossible to mine. Since the coinbase transaction
        // itself can contain sigops MAX_TX_SIGOPS is less than
        // MAX_BLOCK_SIGOPS; we still consider this an invalid rather than
        // merely non-standard transaction.
        unsigned int nSigOps = GetLegacySigOpCount(tx);
        nSigOps += GetP2SHSigOpCount(tx, view);
        if (nSigOps > MAX_TX_SIGOPS)
            return state.DoS(0,
                             error("AcceptToMemoryPool : too many sigops %s, %d > %d",
                                   hash.ToString(), nSigOps, MAX_TX_SIGOPS),
                             REJECT_NONSTANDARD, "bad-txns-too-many-sigops");

        CAmount nValueOut = tx.GetValueOut();
        CAmount nFees = nValueIn-nValueOut;
        double dPriority = view.GetPriority(tx, chainActive.Height());

        CTxMemPoolEntry entry(tx, nFees, GetTime(), dPriority, chainActive.Height());
        unsigned int nSize = entry.GetTxSize();

        // Don't accept it if it can't get into a block
        if(!ignoreFees){
            CAmount txMinFee = GetMinRelayFee(tx, nSize, true);
            if (fLimitFree && nFees < txMinFee)
                return state.DoS(0, error("AcceptToMemoryPool : not enough fees %s, %d < %d",
                                          hash.ToString(), nFees, txMinFee),
                                 REJECT_INSUFFICIENTFEE, "insufficient fee");

            // Require that free transactions have sufficient priority to be mined in the next block.
            if (GetBoolArg("-relaypriority", true) && nFees < ::minRelayTxFee.GetFee(nSize) && !AllowFree(view.GetPriority(tx, chainActive.Height() + 1))) {
                return state.DoS(0, false, REJECT_INSUFFICIENTFEE, "insufficient priority");
            }

            // Continuously rate-limit free (really, very-low-fee) transactions
            // This mitigates 'penny-flooding' -- sending thousands of free transactions just to
            // be annoying or make others' transactions take longer to confirm.
            if (fLimitFree && nFees < ::minRelayTxFee.GetFee(nSize))
            {
                static CCriticalSection csFreeLimiter;
                static double dFreeCount;
                static int64_t nLastTime;
                int64_t nNow = GetTime();

                LOCK(csFreeLimiter);

                // Use an exponentially decaying ~10-minute window:
                dFreeCount *= pow(1.0 - 1.0/600.0, (double)(nNow - nLastTime));
                nLastTime = nNow;
                // -limitfreerelay unit is thousand-bytes-per-minute
                // At default rate it would take over a month to fill 1GB
                if (dFreeCount >= GetArg("-limitfreerelay", 15)*10*1000)
                    return state.DoS(0, error("AcceptToMemoryPool : free transaction rejected by rate limiter"),
                                     REJECT_INSUFFICIENTFEE, "rate limited free transaction");
                LogPrint("mempool", "Rate limit dFreeCount: %g => %g\n", dFreeCount, dFreeCount+nSize);
                dFreeCount += nSize;
            }
        }

        if (fRejectInsaneFee && nFees > ::minRelayTxFee.GetFee(nSize) * 10000)
            return error("AcceptToMemoryPool: : insane fees %s, %d > %d",
                         hash.ToString(),
                         nFees, ::minRelayTxFee.GetFee(nSize) * 10000);

        // Check against previous transactions
        // This is done last to help prevent CPU exhaustion denial-of-service attacks.
        if (!CheckInputs(tx, state, view, true, STANDARD_SCRIPT_VERIFY_FLAGS, true))
        {
            return error("AcceptToMemoryPool: : ConnectInputs failed %s", hash.ToString());
        }

        // Check again against just the consensus-critical mandatory script
        // verification flags, in case of bugs in the standard flags that cause
        // transactions to pass as valid when they're actually invalid. For
        // instance the STRICTENC flag was incorrectly allowing certain
        // CHECKSIG NOT scripts to pass, even though they were invalid.
        //
        // There is a similar check in CreateNewBlock() to prevent creating
        // invalid blocks, however allowing such transactions into the mempool
        // can be exploited as a DoS attack.
        if (!CheckInputs(tx, state, view, true, MANDATORY_SCRIPT_VERIFY_FLAGS, true))
        {
            return error("AcceptToMemoryPool: : BUG! PLEASE REPORT THIS! ConnectInputs failed against MANDATORY but not STANDARD flags %s", hash.ToString());
        }

        // Store transaction in memory
        pool.addUnchecked(hash, entry);
    }

    SyncWithWallets(tx, NULL);

    return true;
}

bool AcceptableInputs(CTxMemPool& pool, CValidationState &state, const CTransaction &tx, bool fLimitFree,
                        bool* pfMissingInputs, bool fRejectInsaneFee, bool ignoreFees)
{
    AssertLockHeld(cs_main);
    if (pfMissingInputs)
        *pfMissingInputs = false;

    if (!CheckTransaction(tx, state))
        return error("AcceptableInputs: : CheckTransaction failed");

    // Coinbase is only valid in a block, not as a loose transaction
    if (tx.IsCoinBase())
        return state.DoS(100, error("AcceptableInputs: : coinbase as individual tx"),
                         REJECT_INVALID, "coinbase");

    // Rather not work on nonstandard transactions (unless -testnet/-regtest)
    string reason;
// for any real tx this will be checked on AcceptToMemoryPool anyway
//    if (Params().RequireStandard() && !IsStandardTx(tx, reason))
//        return state.DoS(0,
//                         error("AcceptableInputs : nonstandard transaction: %s", reason),
//                         REJECT_NONSTANDARD, reason);

    // is it already in the memory pool?
    uint256 hash = tx.GetHash();
    if (pool.exists(hash))
        return false;

    // ----------- instantX transaction scanning -----------

    BOOST_FOREACH(const CTxIn& in, tx.vin){
        if(mapLockedInputs.count(in.prevout)){
            if(mapLockedInputs[in.prevout] != tx.GetHash()){
                return state.DoS(0,
                                 error("AcceptableInputs : conflicts with existing transaction lock: %s", reason),
                                 REJECT_INVALID, "tx-lock-conflict");
            }
        }
    }

    // Check for conflicts with in-memory transactions
    {
        LOCK(pool.cs); // protect pool.mapNextTx
        for (unsigned int i = 0; i < tx.vin.size(); i++)
        {
            COutPoint outpoint = tx.vin[i].prevout;
            if (pool.mapNextTx.count(outpoint))
            {
                // Disable replacement feature for now
                return false;
            }
        }
    }


    {
        CCoinsView dummy;
        CCoinsViewCache view(&dummy);

        CAmount nValueIn = 0;
        {
            LOCK(pool.cs);
            CCoinsViewMemPool viewMemPool(pcoinsTip, pool);
            view.SetBackend(viewMemPool);

            // do we already have it?
            if (view.HaveCoins(hash))
                return false;

            // do all inputs exist?
            // Note that this does not check for the presence of actual outputs (see the next check for that),
            // only helps filling in pfMissingInputs (to determine missing vs spent).
            BOOST_FOREACH(const CTxIn txin, tx.vin) {
                if (!view.HaveCoins(txin.prevout.hash)) {
                    if (pfMissingInputs)
                        *pfMissingInputs = true;
                    return false;
                }
            }

            // are the actual inputs available?
            if (!view.HaveInputs(tx))
                return state.Invalid(error("AcceptableInputs : inputs already spent"),
                                     REJECT_DUPLICATE, "bad-txns-inputs-spent");

            // Bring the best block into scope
            view.GetBestBlock();

            nValueIn = view.GetValueIn(tx);

            // we have all inputs cached now, so switch back to dummy, so we don't need to keep lock on mempool
            view.SetBackend(dummy);
        }

        // Check for non-standard pay-to-script-hash in inputs
// for any real tx this will be checked on AcceptToMemoryPool anyway
//        if (Params().RequireStandard() && !AreInputsStandard(tx, view))
//            return error("AcceptableInputs: : nonstandard transaction input");

        // Check that the transaction doesn't have an excessive number of
        // sigops, making it impossible to mine. Since the coinbase transaction
        // itself can contain sigops MAX_TX_SIGOPS is less than
        // MAX_BLOCK_SIGOPS; we still consider this an invalid rather than
        // merely non-standard transaction.
        unsigned int nSigOps = GetLegacySigOpCount(tx);
        nSigOps += GetP2SHSigOpCount(tx, view);
        if (nSigOps > MAX_TX_SIGOPS)
            return state.DoS(0,
                             error("AcceptableInputs : too many sigops %s, %d > %d",
                                   hash.ToString(), nSigOps, MAX_TX_SIGOPS),
                             REJECT_NONSTANDARD, "bad-txns-too-many-sigops");

        CAmount nValueOut = tx.GetValueOut();
        CAmount nFees = nValueIn-nValueOut;
        double dPriority = view.GetPriority(tx, chainActive.Height());

        CTxMemPoolEntry entry(tx, nFees, GetTime(), dPriority, chainActive.Height());
        unsigned int nSize = entry.GetTxSize();

        // Don't accept it if it can't get into a block
        if(!ignoreFees){
            CAmount txMinFee = GetMinRelayFee(tx, nSize, true);
            if (fLimitFree && nFees < txMinFee)
                return state.DoS(0, error("AcceptableInputs : not enough fees %s, %d < %d",
                                          hash.ToString(), nFees, txMinFee),
                                 REJECT_INSUFFICIENTFEE, "insufficient fee");

            // Require that free transactions have sufficient priority to be mined in the next block.
            if (GetBoolArg("-relaypriority", true) && nFees < ::minRelayTxFee.GetFee(nSize) && !AllowFree(view.GetPriority(tx, chainActive.Height() + 1))) {
                return state.DoS(0, false, REJECT_INSUFFICIENTFEE, "insufficient priority");
            }

            // Continuously rate-limit free (really, very-low-fee) transactions
            // This mitigates 'penny-flooding' -- sending thousands of free transactions just to
            // be annoying or make others' transactions take longer to confirm.
            if (fLimitFree && nFees < ::minRelayTxFee.GetFee(nSize))
            {
                static CCriticalSection csFreeLimiter;
                static double dFreeCount;
                static int64_t nLastTime;
                int64_t nNow = GetTime();

                LOCK(csFreeLimiter);

                // Use an exponentially decaying ~10-minute window:
                dFreeCount *= pow(1.0 - 1.0/600.0, (double)(nNow - nLastTime));
                nLastTime = nNow;
                // -limitfreerelay unit is thousand-bytes-per-minute
                // At default rate it would take over a month to fill 1GB
                if (dFreeCount >= GetArg("-limitfreerelay", 15)*10*1000)
                    return state.DoS(0, error("AcceptableInputs : free transaction rejected by rate limiter"),
                                     REJECT_INSUFFICIENTFEE, "rate limited free transaction");
                LogPrint("mempool", "Rate limit dFreeCount: %g => %g\n", dFreeCount, dFreeCount+nSize);
                dFreeCount += nSize;
            }
        }

        if (fRejectInsaneFee && nFees > ::minRelayTxFee.GetFee(nSize) * 10000)
            return error("AcceptableInputs: : insane fees %s, %d > %d",
                         hash.ToString(),
                         nFees, ::minRelayTxFee.GetFee(nSize) * 10000);

        // Check against previous transactions
        // This is done last to help prevent CPU exhaustion denial-of-service attacks.
        if (!CheckInputs(tx, state, view, false, STANDARD_SCRIPT_VERIFY_FLAGS, true))
        {
            return error("AcceptableInputs: : ConnectInputs failed %s", hash.ToString());
        }

        // Check again against just the consensus-critical mandatory script
        // verification flags, in case of bugs in the standard flags that cause
        // transactions to pass as valid when they're actually invalid. For
        // instance the STRICTENC flag was incorrectly allowing certain
        // CHECKSIG NOT scripts to pass, even though they were invalid.
        //
        // There is a similar check in CreateNewBlock() to prevent creating
        // invalid blocks, however allowing such transactions into the mempool
        // can be exploited as a DoS attack.
// for any real tx this will be checked on AcceptToMemoryPool anyway
//        if (!CheckInputs(tx, state, view, false, MANDATORY_SCRIPT_VERIFY_FLAGS, true))
//        {
//            return error("AcceptableInputs: : BUG! PLEASE REPORT THIS! ConnectInputs failed against MANDATORY but not STANDARD flags %s", hash.ToString());
//        }

        // Store transaction in memory
        // pool.addUnchecked(hash, entry);
    }

    // SyncWithWallets(tx, NULL);

    return true;
}

/** Return transaction in tx, and if it was found inside a block, its hash is placed in hashBlock */
bool GetTransaction(const uint256 &hash, CTransaction &txOut, uint256 &hashBlock, bool fAllowSlow)
{
    CBlockIndex *pindexSlow = NULL;
    {
        LOCK(cs_main);
        {
            if (mempool.lookup(hash, txOut))
            {
                return true;
            }
        }

        if (fTxIndex) {
            CDiskTxPos postx;
            if (pblocktree->ReadTxIndex(hash, postx)) {
                CAutoFile file(OpenBlockFile(postx, true), SER_DISK, CLIENT_VERSION);
                if (file.IsNull())
                    return error("%s: OpenBlockFile failed", __func__);
                CBlockHeader header;
                try {
                    file >> header;
                    fseek(file.Get(), postx.nTxOffset, SEEK_CUR);
                    file >> txOut;
                } catch (std::exception &e) {
                    return error("%s : Deserialize or I/O error - %s", __func__, e.what());
                }
                hashBlock = header.GetHash();
                if (txOut.GetHash() != hash)
                    return error("%s : txid mismatch", __func__);
                return true;
            }
        }

        if (fAllowSlow) { // use coin database to locate block that contains transaction, and scan it
            int nHeight = -1;
            {
                CCoinsViewCache &view = *pcoinsTip;
                const CCoins* coins = view.AccessCoins(hash);
                if (coins)
                    nHeight = coins->nHeight;
            }
            if (nHeight > 0)
                pindexSlow = chainActive[nHeight];
        }
    }

    if (pindexSlow) {
        CBlock block;
        if (ReadBlockFromDisk(block, pindexSlow)) {
            BOOST_FOREACH(const CTransaction &tx, block.vtx) {
                if (tx.GetHash() == hash) {
                    txOut = tx;
                    hashBlock = pindexSlow->GetBlockHash();
                    return true;
                }
            }
        }
    }

    return false;
}






//////////////////////////////////////////////////////////////////////////////
//
// CBlock and CBlockIndex
//

bool WriteBlockToDisk(CBlock& block, CDiskBlockPos& pos)
{
    // Open history file to append
    CAutoFile fileout(OpenBlockFile(pos), SER_DISK, CLIENT_VERSION);
    if (fileout.IsNull())
        return error("WriteBlockToDisk : OpenBlockFile failed");

    // Write index header
    unsigned int nSize = fileout.GetSerializeSize(block);
    fileout << FLATDATA(Params().MessageStart()) << nSize;

    // Write block
    long fileOutPos = ftell(fileout.Get());
    if (fileOutPos < 0)
        return error("WriteBlockToDisk : ftell failed");
    pos.nPos = (unsigned int)fileOutPos;
    fileout << block;

    return true;
}

bool ReadBlockFromDisk(CBlock& block, const CDiskBlockPos& pos)
{
    block.SetNull();

    // Open history file to read
    CAutoFile filein(OpenBlockFile(pos, true), SER_DISK, CLIENT_VERSION);
    if (filein.IsNull())
        return error("ReadBlockFromDisk : OpenBlockFile failed");

    // Read block
    try {
        filein >> block;
    }
    catch (std::exception &e) {
        return error("%s : Deserialize or I/O error - %s", __func__, e.what());
    }

    // Check the header
    if (!CheckProofOfWork(block.GetHash(), block.nBits))
        return error("ReadBlockFromDisk : Errors in block header");

    return true;
}

bool ReadBlockFromDisk(CBlock& block, const CBlockIndex* pindex)
{
    if (!ReadBlockFromDisk(block, pindex->GetBlockPos()))
        return false;
    if (block.GetHash() != pindex->GetBlockHash())
        return error("ReadBlockFromDisk(CBlock&, CBlockIndex*) : GetHash() doesn't match index");
    return true;
}


double ConvertBitsToDouble(unsigned int nBits)
{
    int nShift = (nBits >> 24) & 0xff;

    double dDiff =
        (double)0x0000ffff / (double)(nBits & 0x00ffffff);

    while (nShift < 29)
    {
        dDiff *= 256.0;
        nShift++;
    }
    while (nShift > 29)
    {
        dDiff /= 256.0;
        nShift--;
    }

    return dDiff;
}

int64_t GetBlockValue(int nBits, int nHeight, const CAmount& nFees)
{
    double dDiff = (double)0x0000ffff / (double)(nBits & 0x00ffffff);

    /* fixed bug caused diff to not be correctly calculated */
    if(nHeight > 4500 || Params().NetworkID() == CBaseChainParams::TESTNET) dDiff = ConvertBitsToDouble(nBits);

    int64_t nSubsidy = 0;
    if(nHeight >= 5465) {
        if((nHeight >= 17000 && dDiff > 75) || nHeight >= 24000) { // GPU/ASIC difficulty calc
            // 2222222/(((x+2600)/9)^2)
            nSubsidy = (2222222.0 / (pow((dDiff+2600.0)/9.0,2.0)));
            if (nSubsidy > 25) nSubsidy = 25;
            if (nSubsidy < 5) nSubsidy = 5;
        } else { // CPU mining calc
            nSubsidy = (11111.0 / (pow((dDiff+51.0)/6.0,2.0)));
            if (nSubsidy > 500) nSubsidy = 500;
            if (nSubsidy < 25) nSubsidy = 25;
        }
    } else {
        nSubsidy = (1111.0 / (pow((dDiff+1.0),2.0)));
        if (nSubsidy > 500) nSubsidy = 500;
        if (nSubsidy < 1) nSubsidy = 1;
    }

    // LogPrintf("height %u diff %4.2f reward %i \n", nHeight, dDiff, nSubsidy);
    nSubsidy *= COIN;

    if(Params().NetworkID() == CBaseChainParams::TESTNET){
        for(int i = 46200; i <= nHeight; i += 210240) nSubsidy -= nSubsidy/14;
    } else {
        // yearly decline of production by 7.1% per year, projected 21.3M coins max by year 2050.
        for(int i = 210240; i <= nHeight; i += 210240) nSubsidy -= nSubsidy/14;
    }

    return nSubsidy + nFees;
}

int64_t GetMasternodePayment(int nHeight, int64_t blockValue)
{
    int64_t ret = blockValue/5; // start at 20%

    if(Params().NetworkID() == CBaseChainParams::TESTNET) {
        if(nHeight > 46000)             ret += blockValue / 20; //25% - 2014-10-07
        if(nHeight > 46000+((576*1)*1)) ret += blockValue / 20; //30% - 2014-10-08
        if(nHeight > 46000+((576*1)*2)) ret += blockValue / 20; //35% - 2014-10-09
        if(nHeight > 46000+((576*1)*3)) ret += blockValue / 20; //40% - 2014-10-10
        if(nHeight > 46000+((576*1)*4)) ret += blockValue / 20; //45% - 2014-10-11
        if(nHeight > 46000+((576*1)*5)) ret += blockValue / 20; //50% - 2014-10-12
        if(nHeight > 46000+((576*1)*6)) ret += blockValue / 20; //55% - 2014-10-13
        if(nHeight > 46000+((576*1)*7)) ret += blockValue / 20; //60% - 2014-10-14
    }

    if(nHeight > 158000)               ret += blockValue / 20; // 158000 - 25.0% - 2014-10-24
    if(nHeight > 158000+((576*30)* 1)) ret += blockValue / 20; // 175280 - 30.0% - 2014-11-25
    if(nHeight > 158000+((576*30)* 2)) ret += blockValue / 20; // 192560 - 35.0% - 2014-12-26
    if(nHeight > 158000+((576*30)* 3)) ret += blockValue / 40; // 209840 - 37.5% - 2015-01-26
    if(nHeight > 158000+((576*30)* 4)) ret += blockValue / 40; // 227120 - 40.0% - 2015-02-27
    if(nHeight > 158000+((576*30)* 5)) ret += blockValue / 40; // 244400 - 42.5% - 2015-03-30
    if(nHeight > 158000+((576*30)* 6)) ret += blockValue / 40; // 261680 - 45.0% - 2015-05-01
    if(nHeight > 158000+((576*30)* 7)) ret += blockValue / 40; // 278960 - 47.5% - 2015-06-01
    if(nHeight > 158000+((576*30)* 9)) ret += blockValue / 40; // 313520 - 50.0% - 2015-08-03

    return ret;
}

bool IsInitialBlockDownload()
{
    LOCK(cs_main);
    if (fImporting || fReindex || chainActive.Height() < Checkpoints::GetTotalBlocksEstimate())
        return true;
    static bool lockIBDState = false;
    if (lockIBDState)
        return false;
    bool state = (chainActive.Height() < pindexBestHeader->nHeight - 24 * 6 ||
            pindexBestHeader->GetBlockTime() < GetTime() - 6 * 60 * 60); // ~144 blocks behind -> 2 x fork detection time
    if (!state)
        lockIBDState = true;
    return state;
}

bool fLargeWorkForkFound = false;
bool fLargeWorkInvalidChainFound = false;
CBlockIndex *pindexBestForkTip = NULL, *pindexBestForkBase = NULL;

void CheckForkWarningConditions()
{
    AssertLockHeld(cs_main);
    // Before we get past initial download, we cannot reliably alert about forks
    // (we assume we don't get stuck on a fork before the last checkpoint)
    if (IsInitialBlockDownload())
        return;

    // If our best fork is no longer within 72 blocks (+/- 3 hours if no one mines it)
    // of our head, drop it
    if (pindexBestForkTip && chainActive.Height() - pindexBestForkTip->nHeight >= 72)
        pindexBestForkTip = NULL;

    if (pindexBestForkTip || (pindexBestInvalid && pindexBestInvalid->nChainWork > chainActive.Tip()->nChainWork + (GetBlockProof(*chainActive.Tip()) * 6)))
    {
        if (!fLargeWorkForkFound && pindexBestForkBase)
        {
            if(pindexBestForkBase->phashBlock){
                std::string warning = std::string("'Warning: Large-work fork detected, forking after block ") +
                    pindexBestForkBase->phashBlock->ToString() + std::string("'");
                CAlert::Notify(warning, true);
            }
        }
        if (pindexBestForkTip && pindexBestForkBase)
        {
            if(pindexBestForkBase->phashBlock){
                LogPrintf("CheckForkWarningConditions: Warning: Large valid fork found\n  forking the chain at height %d (%s)\n  lasting to height %d (%s).\nChain state database corruption likely.\n",
                       pindexBestForkBase->nHeight, pindexBestForkBase->phashBlock->ToString(),
                       pindexBestForkTip->nHeight, pindexBestForkTip->phashBlock->ToString());
                fLargeWorkForkFound = true;
            }
        }
        else
        {
            LogPrintf("CheckForkWarningConditions: Warning: Found invalid chain at least ~6 blocks longer than our best chain.\nChain state database corruption likely.\n");
            fLargeWorkInvalidChainFound = true;
        }
    }
    else
    {
        fLargeWorkForkFound = false;
        fLargeWorkInvalidChainFound = false;
    }
}

void CheckForkWarningConditionsOnNewFork(CBlockIndex* pindexNewForkTip)
{
    AssertLockHeld(cs_main);
    // If we are on a fork that is sufficiently large, set a warning flag
    CBlockIndex* pfork = pindexNewForkTip;
    CBlockIndex* plonger = chainActive.Tip();
    while (pfork && pfork != plonger)
    {
        while (plonger && plonger->nHeight > pfork->nHeight)
            plonger = plonger->pprev;
        if (pfork == plonger)
            break;
        pfork = pfork->pprev;
    }

    // We define a condition which we should warn the user about as a fork of at least 7 blocks
    // who's tip is within 72 blocks (+/- 3 hours if no one mines it) of ours
    // We use 7 blocks rather arbitrarily as it represents just under 10% of sustained network
    // hash rate operating on the fork.
    // or a chain that is entirely longer than ours and invalid (note that this should be detected by both)
    // We define it this way because it allows us to only store the highest fork tip (+ base) which meets
    // the 7-block condition and from this always have the most-likely-to-cause-warning fork
    if (pfork && (!pindexBestForkTip || (pindexBestForkTip && pindexNewForkTip->nHeight > pindexBestForkTip->nHeight)) &&
            pindexNewForkTip->nChainWork - pfork->nChainWork > (GetBlockProof(*pfork) * 7) &&
            chainActive.Height() - pindexNewForkTip->nHeight < 72)
    {
        pindexBestForkTip = pindexNewForkTip;
        pindexBestForkBase = pfork;
    }

    CheckForkWarningConditions();
}

// Requires cs_main.
void Misbehaving(NodeId pnode, int howmuch)
{
    if (howmuch == 0)
        return;

    CNodeState *state = State(pnode);
    if (state == NULL)
        return;

    state->nMisbehavior += howmuch;
    int banscore = GetArg("-banscore", 100);
    if (state->nMisbehavior >= banscore && state->nMisbehavior - howmuch < banscore)
    {
        LogPrintf("Misbehaving: %s (%d -> %d) BAN THRESHOLD EXCEEDED\n", state->name, state->nMisbehavior-howmuch, state->nMisbehavior);
        state->fShouldBan = true;
    } else
        LogPrintf("Misbehaving: %s (%d -> %d)\n", state->name, state->nMisbehavior-howmuch, state->nMisbehavior);
}

void static InvalidChainFound(CBlockIndex* pindexNew)
{
    if (!pindexBestInvalid || pindexNew->nChainWork > pindexBestInvalid->nChainWork)
        pindexBestInvalid = pindexNew;

    LogPrintf("InvalidChainFound: invalid block=%s  height=%d  log2_work=%.8g  date=%s\n",
      pindexNew->GetBlockHash().ToString(), pindexNew->nHeight,
      log(pindexNew->nChainWork.getdouble())/log(2.0), DateTimeStrFormat("%Y-%m-%d %H:%M:%S",
      pindexNew->GetBlockTime()));
    LogPrintf("InvalidChainFound:  current best=%s  height=%d  log2_work=%.8g  date=%s\n",
      chainActive.Tip()->GetBlockHash().ToString(), chainActive.Height(), log(chainActive.Tip()->nChainWork.getdouble())/log(2.0),
      DateTimeStrFormat("%Y-%m-%d %H:%M:%S", chainActive.Tip()->GetBlockTime()));
    CheckForkWarningConditions();
}

void static InvalidBlockFound(CBlockIndex *pindex, const CValidationState &state) {
    int nDoS = 0;
    if (state.IsInvalid(nDoS)) {
        std::map<uint256, NodeId>::iterator it = mapBlockSource.find(pindex->GetBlockHash());
        if (it != mapBlockSource.end() && State(it->second)) {
            CBlockReject reject = {state.GetRejectCode(), state.GetRejectReason().substr(0, MAX_REJECT_MESSAGE_LENGTH), pindex->GetBlockHash()};
            State(it->second)->rejects.push_back(reject);
            if (nDoS > 0)
                Misbehaving(it->second, nDoS);
        }
    }
    if (!state.CorruptionPossible()) {
        pindex->nStatus |= BLOCK_FAILED_VALID;
        setDirtyBlockIndex.insert(pindex);
        setBlockIndexCandidates.erase(pindex);
        InvalidChainFound(pindex);
    }
}

void UpdateCoins(const CTransaction& tx, CValidationState &state, CCoinsViewCache &inputs, CTxUndo &txundo, int nHeight)
{
    // mark inputs spent
    if (!tx.IsCoinBase()) {
        txundo.vprevout.reserve(tx.vin.size());
        BOOST_FOREACH(const CTxIn &txin, tx.vin) {
            txundo.vprevout.push_back(CTxInUndo());
            bool ret = inputs.ModifyCoins(txin.prevout.hash)->Spend(txin.prevout, txundo.vprevout.back());
            assert(ret);
        }
    }

    // add outputs
    inputs.ModifyCoins(tx.GetHash())->FromTx(tx, nHeight);
}

bool CScriptCheck::operator()() {
    const CScript &scriptSig = ptxTo->vin[nIn].scriptSig;
    if (!VerifyScript(scriptSig, scriptPubKey, nFlags, CachingTransactionSignatureChecker(ptxTo, nIn, cacheStore), &error)) {
        return ::error("CScriptCheck(): %s:%d VerifySignature failed: %s", ptxTo->GetHash().ToString(), nIn, ScriptErrorString(error));
    }
    return true;
}

bool CheckInputs(const CTransaction& tx, CValidationState &state, const CCoinsViewCache &inputs, bool fScriptChecks, unsigned int flags, bool cacheStore, std::vector<CScriptCheck> *pvChecks)
{
    if (!tx.IsCoinBase())
    {
        if (pvChecks)
            pvChecks->reserve(tx.vin.size());

        // This doesn't trigger the DoS code on purpose; if it did, it would make it easier
        // for an attacker to attempt to split the network.
        if (!inputs.HaveInputs(tx))
            return state.Invalid(error("CheckInputs() : %s inputs unavailable", tx.GetHash().ToString()));

        // While checking, GetBestBlock() refers to the parent block.
        // This is also true for mempool checks.
        CBlockIndex *pindexPrev = mapBlockIndex.find(inputs.GetBestBlock())->second;
        int nSpendHeight = pindexPrev->nHeight + 1;
        CAmount nValueIn = 0;
        CAmount nFees = 0;
        for (unsigned int i = 0; i < tx.vin.size(); i++)
        {
            const COutPoint &prevout = tx.vin[i].prevout;
            const CCoins *coins = inputs.AccessCoins(prevout.hash);
            assert(coins);

            // If prev is coinbase, check that it's matured
            if (coins->IsCoinBase()) {
                if (nSpendHeight - coins->nHeight < COINBASE_MATURITY)
                    return state.Invalid(
                        error("CheckInputs() : tried to spend coinbase at depth %d", nSpendHeight - coins->nHeight),
                        REJECT_INVALID, "bad-txns-premature-spend-of-coinbase");
            }

            // Check for negative or overflow input values
            nValueIn += coins->vout[prevout.n].nValue;
            if (!MoneyRange(coins->vout[prevout.n].nValue) || !MoneyRange(nValueIn))
                return state.DoS(100, error("CheckInputs() : txin values out of range"),
                                 REJECT_INVALID, "bad-txns-inputvalues-outofrange");

        }

        if (nValueIn < tx.GetValueOut())
            return state.DoS(100, error("CheckInputs() : %s value in (%s) < value out (%s)",
                                        tx.GetHash().ToString(), FormatMoney(nValueIn), FormatMoney(tx.GetValueOut())),
                             REJECT_INVALID, "bad-txns-in-belowout");

        // Tally transaction fees
        CAmount nTxFee = nValueIn - tx.GetValueOut();
        if (nTxFee < 0)
            return state.DoS(100, error("CheckInputs() : %s nTxFee < 0", tx.GetHash().ToString()),
                             REJECT_INVALID, "bad-txns-fee-negative");
        nFees += nTxFee;
        if (!MoneyRange(nFees))
            return state.DoS(100, error("CheckInputs() : nFees out of range"),
                             REJECT_INVALID, "bad-txns-fee-outofrange");

        // The first loop above does all the inexpensive checks.
        // Only if ALL inputs pass do we perform expensive ECDSA signature checks.
        // Helps prevent CPU exhaustion attacks.

        // Skip ECDSA signature verification when connecting blocks
        // before the last block chain checkpoint. This is safe because block merkle hashes are
        // still computed and checked, and any change will be caught at the next checkpoint.
        if (fScriptChecks) {
            for (unsigned int i = 0; i < tx.vin.size(); i++) {
                const COutPoint &prevout = tx.vin[i].prevout;
                const CCoins* coins = inputs.AccessCoins(prevout.hash);
                assert(coins);

                // Verify signature
                CScriptCheck check(*coins, tx, i, flags, cacheStore);
                if (pvChecks) {
                    pvChecks->push_back(CScriptCheck());
                    check.swap(pvChecks->back());
                } else if (!check()) {
                    if (flags & STANDARD_NOT_MANDATORY_VERIFY_FLAGS) {
                        // Check whether the failure was caused by a
                        // non-mandatory script verification check, such as
                        // non-standard DER encodings or non-null dummy
                        // arguments; if so, don't trigger DoS protection to
                        // avoid splitting the network between upgraded and
                        // non-upgraded nodes.
                        CScriptCheck check(*coins, tx, i,
                                flags & ~STANDARD_NOT_MANDATORY_VERIFY_FLAGS, cacheStore);
                        if (check())
                            return state.Invalid(false, REJECT_NONSTANDARD, strprintf("non-mandatory-script-verify-flag (%s)", ScriptErrorString(check.GetScriptError())));
                    }
                    // Failures of other flags indicate a transaction that is
                    // invalid in new blocks, e.g. a invalid P2SH. We DoS ban
                    // such nodes as they are not following the protocol. That
                    // said during an upgrade careful thought should be taken
                    // as to the correct behavior - we may want to continue
                    // peering with non-upgraded nodes even after a soft-fork
                    // super-majority vote has passed.
                    return state.DoS(100,false, REJECT_INVALID, strprintf("mandatory-script-verify-flag-failed (%s)", ScriptErrorString(check.GetScriptError())));
                }
            }
        }
    }

    return true;
}

bool DisconnectBlock(CBlock& block, CValidationState& state, CBlockIndex* pindex, CCoinsViewCache& view, bool* pfClean)
{
    assert(pindex->GetBlockHash() == view.GetBestBlock());

    if (pfClean)
        *pfClean = false;

    bool fClean = true;

    CBlockUndo blockUndo;
    CDiskBlockPos pos = pindex->GetUndoPos();
    if (pos.IsNull())
        return error("DisconnectBlock() : no undo data available");
    if (!blockUndo.ReadFromDisk(pos, pindex->pprev->GetBlockHash()))
        return error("DisconnectBlock() : failure reading undo data");

    if (blockUndo.vtxundo.size() + 1 != block.vtx.size())
        return error("DisconnectBlock() : block and undo data inconsistent");

    // undo transactions in reverse order
    for (int i = block.vtx.size() - 1; i >= 0; i--) {
        const CTransaction &tx = block.vtx[i];
        uint256 hash = tx.GetHash();

        // Check that all outputs are available and match the outputs in the block itself
        // exactly. Note that transactions with only provably unspendable outputs won't
        // have outputs available even in the block itself, so we handle that case
        // specially with outsEmpty.
        {
        CCoins outsEmpty;
        CCoinsModifier outs = view.ModifyCoins(hash);
        outs->ClearUnspendable();

        CCoins outsBlock(tx, pindex->nHeight);
        // The CCoins serialization does not serialize negative numbers.
        // No network rules currently depend on the version here, so an inconsistency is harmless
        // but it must be corrected before txout nversion ever influences a network rule.
        if (outsBlock.nVersion < 0)
            outs->nVersion = outsBlock.nVersion;
        if (*outs != outsBlock)
            fClean = fClean && error("DisconnectBlock() : added transaction mismatch? database corrupted");

        // remove outputs
        outs->Clear();
        }

        // restore inputs
        if (i > 0) { // not coinbases
            const CTxUndo &txundo = blockUndo.vtxundo[i-1];
            if (txundo.vprevout.size() != tx.vin.size())
                return error("DisconnectBlock() : transaction and undo data inconsistent");
            for (unsigned int j = tx.vin.size(); j-- > 0;) {
                const COutPoint &out = tx.vin[j].prevout;
                const CTxInUndo &undo = txundo.vprevout[j];
                CCoinsModifier coins = view.ModifyCoins(out.hash);
                if (undo.nHeight != 0) {
                    // undo data contains height: this is the last output of the prevout tx being spent
                    if (!coins->IsPruned())
                        fClean = fClean && error("DisconnectBlock() : undo data overwriting existing transaction");
                    coins->Clear();
                    coins->fCoinBase = undo.fCoinBase;
                    coins->nHeight = undo.nHeight;
                    coins->nVersion = undo.nVersion;
                } else {
                    if (coins->IsPruned())
                        fClean = fClean && error("DisconnectBlock() : undo data adding output to missing transaction");
                }
                if (coins->IsAvailable(out.n))
                    fClean = fClean && error("DisconnectBlock() : undo data overwriting existing output");
                if (coins->vout.size() < out.n+1)
                    coins->vout.resize(out.n+1);
                coins->vout[out.n] = undo.txout;
            }
        }
    }

    // move best block pointer to prevout block
    view.SetBestBlock(pindex->pprev->GetBlockHash());

    if (pfClean) {
        *pfClean = fClean;
        return true;
    } else {
        return fClean;
    }
}

void static FlushBlockFile(bool fFinalize = false)
{
    LOCK(cs_LastBlockFile);

    CDiskBlockPos posOld(nLastBlockFile, 0);

    FILE *fileOld = OpenBlockFile(posOld);
    if (fileOld) {
        if (fFinalize)
            TruncateFile(fileOld, vinfoBlockFile[nLastBlockFile].nSize);
        FileCommit(fileOld);
        fclose(fileOld);
    }

    fileOld = OpenUndoFile(posOld);
    if (fileOld) {
        if (fFinalize)
            TruncateFile(fileOld, vinfoBlockFile[nLastBlockFile].nUndoSize);
        FileCommit(fileOld);
        fclose(fileOld);
    }
}

bool FindUndoPos(CValidationState &state, int nFile, CDiskBlockPos &pos, unsigned int nAddSize);

static CCheckQueue<CScriptCheck> scriptcheckqueue(128);

void ThreadScriptCheck() {
    RenameThread("dash-scriptch");
    scriptcheckqueue.Thread();
}

static int64_t nTimeVerify = 0;
static int64_t nTimeConnect = 0;
static int64_t nTimeIndex = 0;
static int64_t nTimeCallbacks = 0;
static int64_t nTimeTotal = 0;

bool ConnectBlock(const CBlock& block, CValidationState& state, CBlockIndex* pindex, CCoinsViewCache& view, bool fJustCheck)
{
    AssertLockHeld(cs_main);
    // Check it again in case a previous version let a bad block in
    if (!CheckBlock(block, state, !fJustCheck, !fJustCheck))
        return false;

    // verify that the view's current state corresponds to the previous block
    uint256 hashPrevBlock = pindex->pprev == NULL ? uint256(0) : pindex->pprev->GetBlockHash();
    assert(hashPrevBlock == view.GetBestBlock());

    // Special case for the genesis block, skipping connection of its transactions
    // (its coinbase is unspendable)
    if (block.GetHash() == Params().HashGenesisBlock()) {
        view.SetBestBlock(pindex->GetBlockHash());
        return true;
    }

    bool fScriptChecks = pindex->nHeight >= Checkpoints::GetTotalBlocksEstimate();

    // Do not allow blocks that contain transactions which 'overwrite' older transactions,
    // unless those are already completely spent.
    // If such overwrites are allowed, coinbases and transactions depending upon those
    // can be duplicated to remove the ability to spend the first instance -- even after
    // being sent to another address.
    // See BIP30 and http://r6.ca/blog/20120206T005236Z.html for more information.
    // This logic is not necessary for memory pool transactions, as AcceptToMemoryPool
    // already refuses previously-known transaction ids entirely.
    // This rule was originally applied all blocks whose timestamp was after March 15, 2012, 0:00 UTC.
    // Now that the whole chain is irreversibly beyond that time it is applied to all blocks except the
    // two in the chain that violate it. This prevents exploiting the issue against nodes in their
    // initial block download.
    bool fEnforceBIP30 = (!pindex->phashBlock) || // Enforce on CreateNewBlock invocations which don't have a hash.
                          !((pindex->nHeight==91842 && pindex->GetBlockHash() == uint256("0x00000000000a4d0a398161ffc163c503763b1f4360639393e0e4c8e300e0caec")) ||
                           (pindex->nHeight==91880 && pindex->GetBlockHash() == uint256("0x00000000000743f190a18c5577a3c2d2a1f610ae9601ac046a38084ccb7cd721")));
    if (fEnforceBIP30) {
        BOOST_FOREACH(const CTransaction& tx, block.vtx) {
            const CCoins* coins = view.AccessCoins(tx.GetHash());
            if (coins && !coins->IsPruned())
                return state.DoS(100, error("ConnectBlock() : tried to overwrite transaction"),
                                 REJECT_INVALID, "bad-txns-BIP30");
        }
    }

    // BIP16 didn't become active until Apr 1 2012
    int64_t nBIP16SwitchTime = 1333238400;
    bool fStrictPayToScriptHash = (pindex->GetBlockTime() >= nBIP16SwitchTime);

    unsigned int flags = fStrictPayToScriptHash ? SCRIPT_VERIFY_P2SH : SCRIPT_VERIFY_NONE;

    // Start enforcing the DERSIG (BIP66) rules, for block.nVersion=3 blocks, when 75% of the network has upgraded:
    if (block.nVersion >= 3 && CBlockIndex::IsSuperMajority(3, pindex->pprev, Params().EnforceBlockUpgradeMajority())) {
        flags |= SCRIPT_VERIFY_DERSIG;
    }

    CBlockUndo blockundo;

    CCheckQueueControl<CScriptCheck> control(fScriptChecks && nScriptCheckThreads ? &scriptcheckqueue : NULL);

    int64_t nTimeStart = GetTimeMicros();
    CAmount nFees = 0;
    int nInputs = 0;
    unsigned int nSigOps = 0;
    CDiskTxPos pos(pindex->GetBlockPos(), GetSizeOfCompactSize(block.vtx.size()));
    std::vector<std::pair<uint256, CDiskTxPos> > vPos;
    vPos.reserve(block.vtx.size());
    blockundo.vtxundo.reserve(block.vtx.size() - 1);
    for (unsigned int i = 0; i < block.vtx.size(); i++)
    {
        const CTransaction &tx = block.vtx[i];

        nInputs += tx.vin.size();
        nSigOps += GetLegacySigOpCount(tx);
        if (nSigOps > MAX_BLOCK_SIGOPS)
            return state.DoS(100, error("ConnectBlock() : too many sigops"),
                             REJECT_INVALID, "bad-blk-sigops");

        if (!tx.IsCoinBase())
        {
            if (!view.HaveInputs(tx))
                return state.DoS(100, error("ConnectBlock() : inputs missing/spent"),
                                 REJECT_INVALID, "bad-txns-inputs-missingorspent");

            if (fStrictPayToScriptHash)
            {
                // Add in sigops done by pay-to-script-hash inputs;
                // this is to prevent a "rogue miner" from creating
                // an incredibly-expensive-to-validate block.
                nSigOps += GetP2SHSigOpCount(tx, view);
                if (nSigOps > MAX_BLOCK_SIGOPS)
                    return state.DoS(100, error("ConnectBlock() : too many sigops"),
                                     REJECT_INVALID, "bad-blk-sigops");
            }

            nFees += view.GetValueIn(tx)-tx.GetValueOut();

            std::vector<CScriptCheck> vChecks;
            if (!CheckInputs(tx, state, view, fScriptChecks, flags, false, nScriptCheckThreads ? &vChecks : NULL))
                return false;
            control.Add(vChecks);
        }

        CTxUndo undoDummy;
        if (i > 0) {
            blockundo.vtxundo.push_back(CTxUndo());
        }
        UpdateCoins(tx, state, view, i == 0 ? undoDummy : blockundo.vtxundo.back(), pindex->nHeight);

        vPos.push_back(std::make_pair(tx.GetHash(), pos));
        pos.nTxOffset += ::GetSerializeSize(tx, SER_DISK, CLIENT_VERSION);
    }
    int64_t nTime1 = GetTimeMicros(); nTimeConnect += nTime1 - nTimeStart;
    LogPrint("bench", "      - Connect %u transactions: %.2fms (%.3fms/tx, %.3fms/txin) [%.2fs]\n", (unsigned)block.vtx.size(), 0.001 * (nTime1 - nTimeStart), 0.001 * (nTime1 - nTimeStart) / block.vtx.size(), nInputs <= 1 ? 0 : 0.001 * (nTime1 - nTimeStart) / (nInputs-1), nTimeConnect * 0.000001);

    if (block.vtx[0].GetValueOut() > GetBlockValue(pindex->pprev->nBits, pindex->pprev->nHeight, nFees))
        return state.DoS(100,
                         error("ConnectBlock() : coinbase pays too much (actual=%d vs limit=%d)",
                               block.vtx[0].GetValueOut(), GetBlockValue(pindex->pprev->nBits, pindex->pprev->nHeight, nFees)),
                               REJECT_INVALID, "bad-cb-amount");

    if (!control.Wait())
        return state.DoS(100, false);
    int64_t nTime2 = GetTimeMicros(); nTimeVerify += nTime2 - nTimeStart;
    LogPrint("bench", "    - Verify %u txins: %.2fms (%.3fms/txin) [%.2fs]\n", nInputs - 1, 0.001 * (nTime2 - nTimeStart), nInputs <= 1 ? 0 : 0.001 * (nTime2 - nTimeStart) / (nInputs-1), nTimeVerify * 0.000001);

    if (fJustCheck)
        return true;

    // Write undo information to disk
    if (pindex->GetUndoPos().IsNull() || !pindex->IsValid(BLOCK_VALID_SCRIPTS))
    {
        if (pindex->GetUndoPos().IsNull()) {
            CDiskBlockPos pos;
            if (!FindUndoPos(state, pindex->nFile, pos, ::GetSerializeSize(blockundo, SER_DISK, CLIENT_VERSION) + 40))
                return error("ConnectBlock() : FindUndoPos failed");
            if (!blockundo.WriteToDisk(pos, pindex->pprev->GetBlockHash()))
                return state.Abort("Failed to write undo data");

            // update nUndoPos in block index
            pindex->nUndoPos = pos.nPos;
            pindex->nStatus |= BLOCK_HAVE_UNDO;
        }

        pindex->RaiseValidity(BLOCK_VALID_SCRIPTS);
        setDirtyBlockIndex.insert(pindex);
    }

    if (fTxIndex)
        if (!pblocktree->WriteTxIndex(vPos))
            return state.Abort("Failed to write transaction index");

    // add this block to the view's block chain
    view.SetBestBlock(pindex->GetBlockHash());

    int64_t nTime3 = GetTimeMicros(); nTimeIndex += nTime3 - nTime2;
    LogPrint("bench", "    - Index writing: %.2fms [%.2fs]\n", 0.001 * (nTime3 - nTime2), nTimeIndex * 0.000001);

    // Watch for changes to the previous coinbase transaction.
    static uint256 hashPrevBestCoinBase;
    g_signals.UpdatedTransaction(hashPrevBestCoinBase);
    hashPrevBestCoinBase = block.vtx[0].GetHash();

    int64_t nTime4 = GetTimeMicros(); nTimeCallbacks += nTime4 - nTime3;
    LogPrint("bench", "    - Callbacks: %.2fms [%.2fs]\n", 0.001 * (nTime4 - nTime3), nTimeCallbacks * 0.000001);

    return true;
}

enum FlushStateMode {
    FLUSH_STATE_IF_NEEDED,
    FLUSH_STATE_PERIODIC,
    FLUSH_STATE_ALWAYS
};

/**
 * Update the on-disk chain state.
 * The caches and indexes are flushed if either they're too large, forceWrite is set, or
 * fast is not set and it's been a while since the last write.
 */
bool static FlushStateToDisk(CValidationState &state, FlushStateMode mode) {
    LOCK(cs_main);
    static int64_t nLastWrite = 0;
    try {
    if ((mode == FLUSH_STATE_ALWAYS) ||
        ((mode == FLUSH_STATE_PERIODIC || mode == FLUSH_STATE_IF_NEEDED) && pcoinsTip->GetCacheSize() > nCoinCacheSize) ||
        (mode == FLUSH_STATE_PERIODIC && GetTimeMicros() > nLastWrite + DATABASE_WRITE_INTERVAL * 1000000)) {
        // Typical CCoins structures on disk are around 100 bytes in size.
        // Pushing a new one to the database can cause it to be written
        // twice (once in the log, and once in the tables). This is already
        // an overestimation, as most will delete an existing entry or
        // overwrite one. Still, use a conservative safety factor of 2.
        if (!CheckDiskSpace(100 * 2 * 2 * pcoinsTip->GetCacheSize()))
            return state.Error("out of disk space");
        // First make sure all block and undo data is flushed to disk.
        FlushBlockFile();
        // Then update all block file information (which may refer to block and undo files).
        bool fileschanged = false;
        for (set<int>::iterator it = setDirtyFileInfo.begin(); it != setDirtyFileInfo.end(); ) {
            if (!pblocktree->WriteBlockFileInfo(*it, vinfoBlockFile[*it])) {
                return state.Abort("Failed to write to block index");
            }
            fileschanged = true;
            setDirtyFileInfo.erase(it++);
        }
        if (fileschanged && !pblocktree->WriteLastBlockFile(nLastBlockFile)) {
            return state.Abort("Failed to write to block index");
        }
        for (set<CBlockIndex*>::iterator it = setDirtyBlockIndex.begin(); it != setDirtyBlockIndex.end(); ) {
             if (!pblocktree->WriteBlockIndex(CDiskBlockIndex(*it))) {
                 return state.Abort("Failed to write to block index");
             }
             setDirtyBlockIndex.erase(it++);
        }
        pblocktree->Sync();
        // Finally flush the chainstate (which may refer to block index entries).
        if (!pcoinsTip->Flush())
            return state.Abort("Failed to write to coin database");
        // Update best block in wallet (so we can detect restored wallets).
        if (mode != FLUSH_STATE_IF_NEEDED) {
            g_signals.SetBestChain(chainActive.GetLocator());
        }
        nLastWrite = GetTimeMicros();
    }
    } catch (const std::runtime_error& e) {
        return state.Abort(std::string("System error while flushing: ") + e.what());
    }
    return true;
}

void FlushStateToDisk() {
    CValidationState state;
    FlushStateToDisk(state, FLUSH_STATE_ALWAYS);
}

/** Update chainActive and related internal data structures. */
void static UpdateTip(CBlockIndex *pindexNew) {
    chainActive.SetTip(pindexNew);

    // New best block
    nTimeBestReceived = GetTime();
    mempool.AddTransactionsUpdated(1);

    LogPrintf("UpdateTip: new best=%s  height=%d  log2_work=%.8g  tx=%lu  date=%s progress=%f  cache=%u\n",
      chainActive.Tip()->GetBlockHash().ToString(), chainActive.Height(), log(chainActive.Tip()->nChainWork.getdouble())/log(2.0), (unsigned long)chainActive.Tip()->nChainTx,
      DateTimeStrFormat("%Y-%m-%d %H:%M:%S", chainActive.Tip()->GetBlockTime()),
      Checkpoints::GuessVerificationProgress(chainActive.Tip()), (unsigned int)pcoinsTip->GetCacheSize());

    cvBlockChange.notify_all();

    // Check the version of the last 100 blocks to see if we need to upgrade:
    static bool fWarned = false;
    if (!IsInitialBlockDownload() && !fWarned)
    {
        int nUpgraded = 0;
        const CBlockIndex* pindex = chainActive.Tip();
        for (int i = 0; i < 100 && pindex != NULL; i++)
        {
            if (pindex->nVersion > CBlock::CURRENT_VERSION)
                ++nUpgraded;
            pindex = pindex->pprev;
        }
        if (nUpgraded > 0)
            LogPrintf("SetBestChain: %d of last 100 blocks above version %d\n", nUpgraded, (int)CBlock::CURRENT_VERSION);
        if (nUpgraded > 100/2)
        {
            // strMiscWarning is read by GetWarnings(), called by Qt and the JSON-RPC code to warn the user:
            strMiscWarning = _("Warning: This version is obsolete, upgrade required!");
            CAlert::Notify(strMiscWarning, true);
            fWarned = true;
        }
    }
}

/** Disconnect chainActive's tip. */
bool static DisconnectTip(CValidationState &state) {
    CBlockIndex *pindexDelete = chainActive.Tip();
    assert(pindexDelete);
    mempool.check(pcoinsTip);
    // Read block from disk.
    CBlock block;
    if (!ReadBlockFromDisk(block, pindexDelete))
        return state.Abort("Failed to read block");
    // Apply the block atomically to the chain state.
    int64_t nStart = GetTimeMicros();
    {
        CCoinsViewCache view(pcoinsTip);
        if (!DisconnectBlock(block, state, pindexDelete, view))
            return error("DisconnectTip() : DisconnectBlock %s failed", pindexDelete->GetBlockHash().ToString());
        assert(view.Flush());
    }
    LogPrint("bench", "- Disconnect block: %.2fms\n", (GetTimeMicros() - nStart) * 0.001);
    // Write the chain state to disk, if necessary.
    if (!FlushStateToDisk(state, FLUSH_STATE_IF_NEEDED))
        return false;
    // Resurrect mempool transactions from the disconnected block.
    BOOST_FOREACH(const CTransaction &tx, block.vtx) {
        // ignore validation errors in resurrected transactions
        list<CTransaction> removed;
        CValidationState stateDummy;
        if (tx.IsCoinBase() || !AcceptToMemoryPool(mempool, stateDummy, tx, false, NULL))
            mempool.remove(tx, removed, true);
    }
    mempool.removeCoinbaseSpends(pcoinsTip, pindexDelete->nHeight);
    mempool.check(pcoinsTip);
    // Update chainActive and related variables.
    UpdateTip(pindexDelete->pprev);
    // Let wallets know transactions went from 1-confirmed to
    // 0-confirmed or conflicted:
    BOOST_FOREACH(const CTransaction &tx, block.vtx) {
        SyncWithWallets(tx, NULL);
    }
    return true;
}

static int64_t nTimeReadFromDisk = 0;
static int64_t nTimeConnectTotal = 0;
static int64_t nTimeFlush = 0;
static int64_t nTimeChainState = 0;
static int64_t nTimePostConnect = 0;

/** 
 * Connect a new block to chainActive. pblock is either NULL or a pointer to a CBlock
 * corresponding to pindexNew, to bypass loading it again from disk.
 */
bool static ConnectTip(CValidationState &state, CBlockIndex *pindexNew, CBlock *pblock) {
    assert(pindexNew->pprev == chainActive.Tip());
    mempool.check(pcoinsTip);
    // Read block from disk.
    int64_t nTime1 = GetTimeMicros();
    CBlock block;
    if (!pblock) {
        if (!ReadBlockFromDisk(block, pindexNew))
            return state.Abort("Failed to read block");
        pblock = &block;
    }
    // Apply the block atomically to the chain state.
    int64_t nTime2 = GetTimeMicros(); nTimeReadFromDisk += nTime2 - nTime1;
    int64_t nTime3;
    LogPrint("bench", "  - Load block from disk: %.2fms [%.2fs]\n", (nTime2 - nTime1) * 0.001, nTimeReadFromDisk * 0.000001);
    {
        CCoinsViewCache view(pcoinsTip);
        CInv inv(MSG_BLOCK, pindexNew->GetBlockHash());
        bool rv = ConnectBlock(*pblock, state, pindexNew, view);
        g_signals.BlockChecked(*pblock, state);
        if (!rv) {
            if (state.IsInvalid())
                InvalidBlockFound(pindexNew, state);
            return error("ConnectTip() : ConnectBlock %s failed", pindexNew->GetBlockHash().ToString());
        }
        mapBlockSource.erase(inv.hash);
        nTime3 = GetTimeMicros(); nTimeConnectTotal += nTime3 - nTime2;
        LogPrint("bench", "  - Connect total: %.2fms [%.2fs]\n", (nTime3 - nTime2) * 0.001, nTimeConnectTotal * 0.000001);
        assert(view.Flush());
    }
    int64_t nTime4 = GetTimeMicros(); nTimeFlush += nTime4 - nTime3;
    LogPrint("bench", "  - Flush: %.2fms [%.2fs]\n", (nTime4 - nTime3) * 0.001, nTimeFlush * 0.000001);
    // Write the chain state to disk, if necessary.
    if (!FlushStateToDisk(state, FLUSH_STATE_IF_NEEDED))
        return false;
    int64_t nTime5 = GetTimeMicros(); nTimeChainState += nTime5 - nTime4;
    LogPrint("bench", "  - Writing chainstate: %.2fms [%.2fs]\n", (nTime5 - nTime4) * 0.001, nTimeChainState * 0.000001);
    // Remove conflicting transactions from the mempool.
    list<CTransaction> txConflicted;
    mempool.removeForBlock(pblock->vtx, pindexNew->nHeight, txConflicted);
    mempool.check(pcoinsTip);
    // Update chainActive & related variables.
    UpdateTip(pindexNew);
    // Tell wallet about transactions that went from mempool
    // to conflicted:
    BOOST_FOREACH(const CTransaction &tx, txConflicted) {
        SyncWithWallets(tx, NULL);
    }
    // ... and about transactions that got confirmed:
    BOOST_FOREACH(const CTransaction &tx, pblock->vtx) {
        SyncWithWallets(tx, pblock);
    }

    int64_t nTime6 = GetTimeMicros(); nTimePostConnect += nTime6 - nTime5; nTimeTotal += nTime6 - nTime1;
    LogPrint("bench", "  - Connect postprocess: %.2fms [%.2fs]\n", (nTime6 - nTime5) * 0.001, nTimePostConnect * 0.000001);
    LogPrint("bench", "- Connect block: %.2fms [%.2fs]\n", (nTime6 - nTime1) * 0.001, nTimeTotal * 0.000001);
    return true;
}

bool DisconnectBlocksAndReprocess(int blocks)
{
    LOCK(cs_main);

    CValidationState state;

    LogPrintf("DisconnectBlocksAndReprocess: Got command to replay %d blocks\n", blocks);
    for(int i = 0; i <= blocks; i++)
        DisconnectTip(state);

    return true;
}

/*
    DisconnectBlockAndInputs

    Remove conflicting blocks for successful InstantX transaction locks
    This should be very rare (Probably will never happen)
*/
// ***TODO*** clean up here
bool DisconnectBlockAndInputs(CValidationState &state, CTransaction txLock)
{

    // All modifications to the coin state will be done in this cache.
    // Only when all have succeeded, we push it to pcoinsTip.
//    CCoinsViewCache view(*pcoinsTip, true);

    CBlockIndex* BlockReading = chainActive.Tip();
    CBlockIndex* pindexNew = NULL;

    bool foundConflictingTx = false;

    //remove anything conflicting in the memory pool
    list<CTransaction> txConflicted;
    mempool.removeConflicts(txLock, txConflicted);


    // List of what to disconnect (typically nothing)
    vector<CBlockIndex*> vDisconnect;

    for (unsigned int i = 1; BlockReading && BlockReading->nHeight > 0 && !foundConflictingTx && i < 6; i++) {
        vDisconnect.push_back(BlockReading);
        pindexNew = BlockReading->pprev; //new best block

        CBlock block;
        if (!ReadBlockFromDisk(block, BlockReading))
            return state.Abort(_("Failed to read block"));

        // Queue memory transactions to resurrect.
        // We only do this for blocks after the last checkpoint (reorganisation before that
        // point should only happen with -reindex/-loadblock, or a misbehaving peer.
        BOOST_FOREACH(const CTransaction& tx, block.vtx){
            if (!tx.IsCoinBase()){
                BOOST_FOREACH(const CTxIn& in1, txLock.vin){
                    BOOST_FOREACH(const CTxIn& in2, tx.vin){
                        if(in1.prevout == in2.prevout) foundConflictingTx = true;
                    }
                }
            }
        }

        if (BlockReading->pprev == NULL) { assert(BlockReading); break; }
        BlockReading = BlockReading->pprev;
    }

    if(!foundConflictingTx) {
        LogPrintf("DisconnectBlockAndInputs: Can't find a conflicting transaction to inputs\n");
        return false;
    }

    if (vDisconnect.size() > 0) {
        LogPrintf("REORGANIZE: Disconnect Conflicting Blocks %lli blocks; %s..\n", vDisconnect.size(), pindexNew->GetBlockHash().ToString().c_str());
        BOOST_FOREACH(CBlockIndex* pindex, vDisconnect) {
            LogPrintf(" -- disconnect %s\n", pindex->GetBlockHash().ToString().c_str());
            DisconnectTip(state);
        }
    }

    return true;
}


/**
 * Return the tip of the chain with the most work in it, that isn't
 * known to be invalid (it's however far from certain to be valid).
 */
static CBlockIndex* FindMostWorkChain() {
    do {
        CBlockIndex *pindexNew = NULL;

        // Find the best candidate header.
        {
            std::set<CBlockIndex*, CBlockIndexWorkComparator>::reverse_iterator it = setBlockIndexCandidates.rbegin();
            if (it == setBlockIndexCandidates.rend())
                return NULL;
            pindexNew = *it;
        }

        // Check whether all blocks on the path between the currently active chain and the candidate are valid.
        // Just going until the active chain is an optimization, as we know all blocks in it are valid already.
        CBlockIndex *pindexTest = pindexNew;
        bool fInvalidAncestor = false;
        while (pindexTest && !chainActive.Contains(pindexTest)) {
            assert(pindexTest->nStatus & BLOCK_HAVE_DATA);
            assert(pindexTest->nChainTx || pindexTest->nHeight == 0);
            if (pindexTest->nStatus & BLOCK_FAILED_MASK) {
                // Candidate has an invalid ancestor, remove entire chain from the set.
                if (pindexBestInvalid == NULL || pindexNew->nChainWork > pindexBestInvalid->nChainWork)
                    pindexBestInvalid = pindexNew;
                CBlockIndex *pindexFailed = pindexNew;
                while (pindexTest != pindexFailed) {
                    pindexFailed->nStatus |= BLOCK_FAILED_CHILD;
                    setBlockIndexCandidates.erase(pindexFailed);
                    pindexFailed = pindexFailed->pprev;
                }
                setBlockIndexCandidates.erase(pindexTest);
                fInvalidAncestor = true;
                break;
            }
            pindexTest = pindexTest->pprev;
        }
        if (!fInvalidAncestor)
            return pindexNew;
    } while(true);
}

/** Delete all entries in setBlockIndexCandidates that are worse than the current tip. */
static void PruneBlockIndexCandidates() {
    // Note that we can't delete the current block itself, as we may need to return to it later in case a
    // reorganization to a better block fails.
    std::set<CBlockIndex*, CBlockIndexWorkComparator>::iterator it = setBlockIndexCandidates.begin();
    while (it != setBlockIndexCandidates.end() && setBlockIndexCandidates.value_comp()(*it, chainActive.Tip())) {
        setBlockIndexCandidates.erase(it++);
    }
    // Either the current tip or a successor of it we're working towards is left in setBlockIndexCandidates.
    assert(!setBlockIndexCandidates.empty());
}

/**
 * Try to make some progress towards making pindexMostWork the active block.
 * pblock is either NULL or a pointer to a CBlock corresponding to pindexMostWork.
 */
static bool ActivateBestChainStep(CValidationState &state, CBlockIndex *pindexMostWork, CBlock *pblock) {
    AssertLockHeld(cs_main);
    bool fInvalidFound = false;
    const CBlockIndex *pindexOldTip = chainActive.Tip();
    const CBlockIndex *pindexFork = chainActive.FindFork(pindexMostWork);

    // Disconnect active blocks which are no longer in the best chain.
    while (chainActive.Tip() && chainActive.Tip() != pindexFork) {
        if (!DisconnectTip(state))
            return false;
    }

    // Build list of new blocks to connect.
    std::vector<CBlockIndex*> vpindexToConnect;
    bool fContinue = true;
    int nHeight = pindexFork ? pindexFork->nHeight : -1;
    while (fContinue && nHeight != pindexMostWork->nHeight) {
    // Don't iterate the entire list of potential improvements toward the best tip, as we likely only need
    // a few blocks along the way.
    int nTargetHeight = std::min(nHeight + 32, pindexMostWork->nHeight);
    vpindexToConnect.clear();
    vpindexToConnect.reserve(nTargetHeight - nHeight);
    CBlockIndex *pindexIter = pindexMostWork->GetAncestor(nTargetHeight);
    while (pindexIter && pindexIter->nHeight != nHeight) {
        vpindexToConnect.push_back(pindexIter);
        pindexIter = pindexIter->pprev;
    }
    nHeight = nTargetHeight;

    // Connect new blocks.
    BOOST_REVERSE_FOREACH(CBlockIndex *pindexConnect, vpindexToConnect) {
        if (!ConnectTip(state, pindexConnect, pindexConnect == pindexMostWork ? pblock : NULL)) {
            if (state.IsInvalid()) {
                // The block violates a consensus rule.
                if (!state.CorruptionPossible())
                    InvalidChainFound(vpindexToConnect.back());
                state = CValidationState();
                fInvalidFound = true;
                fContinue = false;
                break;
            } else {
                // A system error occurred (disk space, database error, ...).
                return false;
            }
        } else {
            PruneBlockIndexCandidates();
            if (!pindexOldTip || chainActive.Tip()->nChainWork > pindexOldTip->nChainWork) {
                // We're in a better position than we were. Return temporarily to release the lock.
                fContinue = false;
                break;
            }
        }
    }
    }

    // Callbacks/notifications for a new best chain.
    if (fInvalidFound)
        CheckForkWarningConditionsOnNewFork(vpindexToConnect.back());
    else
        CheckForkWarningConditions();

    return true;
}

/**
 * Make the best chain active, in multiple steps. The result is either failure
 * or an activated best chain. pblock is either NULL or a pointer to a block
 * that is already loaded (to avoid loading it again from disk).
 */
bool ActivateBestChain(CValidationState &state, CBlock *pblock) {
    CBlockIndex *pindexNewTip = NULL;
    CBlockIndex *pindexMostWork = NULL;
    do {
        boost::this_thread::interruption_point();

        bool fInitialDownload;
        {
            LOCK(cs_main);
            pindexMostWork = FindMostWorkChain();

            // Whether we have anything to do at all.
            if (pindexMostWork == NULL || pindexMostWork == chainActive.Tip())
                return true;

            if (!ActivateBestChainStep(state, pindexMostWork, pblock && pblock->GetHash() == pindexMostWork->GetBlockHash() ? pblock : NULL))
                return false;

            pindexNewTip = chainActive.Tip();
            fInitialDownload = IsInitialBlockDownload();
        }
        // When we reach this point, we switched to a new tip (stored in pindexNewTip).

        // Notifications/callbacks that can run without cs_main
        if (!fInitialDownload) {
            uint256 hashNewTip = pindexNewTip->GetBlockHash();
            // Relay inventory, but don't relay old inventory during initial block download.
            int nBlockEstimate = Checkpoints::GetTotalBlocksEstimate();
            {
                LOCK(cs_vNodes);
                BOOST_FOREACH(CNode* pnode, vNodes)
                    if (chainActive.Height() > (pnode->nStartingHeight != -1 ? pnode->nStartingHeight - 2000 : nBlockEstimate))
                        pnode->PushInventory(CInv(MSG_BLOCK, hashNewTip));
            }
            // Notify external listeners about the new tip.
            uiInterface.NotifyBlockTip(hashNewTip);
        }
    } while(pindexMostWork != chainActive.Tip());
    CheckBlockIndex();

    // Write changes periodically to disk, after relay.
    if (!FlushStateToDisk(state, FLUSH_STATE_PERIODIC)) {
        return false;
    }

    return true;
}

bool InvalidateBlock(CValidationState& state, CBlockIndex *pindex) {
    AssertLockHeld(cs_main);

    // Mark the block itself as invalid.
    pindex->nStatus |= BLOCK_FAILED_VALID;
    setDirtyBlockIndex.insert(pindex);
    setBlockIndexCandidates.erase(pindex);

    while (chainActive.Contains(pindex)) {
        CBlockIndex *pindexWalk = chainActive.Tip();
        pindexWalk->nStatus |= BLOCK_FAILED_CHILD;
        setDirtyBlockIndex.insert(pindexWalk);
        setBlockIndexCandidates.erase(pindexWalk);
        // ActivateBestChain considers blocks already in chainActive
        // unconditionally valid already, so force disconnect away from it.
        if (!DisconnectTip(state)) {
            return false;
        }
    }

    // The resulting new best tip may not be in setBlockIndexCandidates anymore, so
    // add them again.
    BlockMap::iterator it = mapBlockIndex.begin();
    while (it != mapBlockIndex.end()) {
        if (it->second->IsValid(BLOCK_VALID_TRANSACTIONS) && it->second->nChainTx && !setBlockIndexCandidates.value_comp()(it->second, chainActive.Tip())) {
            setBlockIndexCandidates.insert(it->second);
        }
        it++;
    }

    InvalidChainFound(pindex);
    return true;
}

bool ReconsiderBlock(CValidationState& state, CBlockIndex *pindex) {
    AssertLockHeld(cs_main);

    int nHeight = pindex->nHeight;

    // Remove the invalidity flag from this block and all its descendants.
    BlockMap::iterator it = mapBlockIndex.begin();
    while (it != mapBlockIndex.end()) {
        if (!it->second->IsValid() && it->second->GetAncestor(nHeight) == pindex) {
            it->second->nStatus &= ~BLOCK_FAILED_MASK;
            setDirtyBlockIndex.insert(it->second);
            if (it->second->IsValid(BLOCK_VALID_TRANSACTIONS) && it->second->nChainTx && setBlockIndexCandidates.value_comp()(chainActive.Tip(), it->second)) {
                setBlockIndexCandidates.insert(it->second);
            }
            if (it->second == pindexBestInvalid) {
                // Reset invalid block marker if it was pointing to one of those.
                pindexBestInvalid = NULL;
            }
        }
        it++;
    }

    // Remove the invalidity flag from all ancestors too.
    while (pindex != NULL) {
        if (pindex->nStatus & BLOCK_FAILED_MASK) {
            pindex->nStatus &= ~BLOCK_FAILED_MASK;
            setDirtyBlockIndex.insert(pindex);
        }
        pindex = pindex->pprev;
    }
    return true;
}

CBlockIndex* AddToBlockIndex(const CBlockHeader& block)
{
    // Check for duplicate
    uint256 hash = block.GetHash();
    BlockMap::iterator it = mapBlockIndex.find(hash);
    if (it != mapBlockIndex.end())
        return it->second;

    // Construct new block index object
    CBlockIndex* pindexNew = new CBlockIndex(block);
    assert(pindexNew);
    // We assign the sequence id to blocks only when the full data is available,
    // to avoid miners withholding blocks but broadcasting headers, to get a
    // competitive advantage.
    pindexNew->nSequenceId = 0;
    BlockMap::iterator mi = mapBlockIndex.insert(make_pair(hash, pindexNew)).first;
    pindexNew->phashBlock = &((*mi).first);
    BlockMap::iterator miPrev = mapBlockIndex.find(block.hashPrevBlock);
    if (miPrev != mapBlockIndex.end())
    {
        pindexNew->pprev = (*miPrev).second;
        pindexNew->nHeight = pindexNew->pprev->nHeight + 1;
        pindexNew->BuildSkip();
    }
    pindexNew->nChainWork = (pindexNew->pprev ? pindexNew->pprev->nChainWork : 0) + GetBlockProof(*pindexNew);
    pindexNew->RaiseValidity(BLOCK_VALID_TREE);
    if (pindexBestHeader == NULL || pindexBestHeader->nChainWork < pindexNew->nChainWork)
        pindexBestHeader = pindexNew;

    setDirtyBlockIndex.insert(pindexNew);

    return pindexNew;
}

/** Mark a block as having its data received and checked (up to BLOCK_VALID_TRANSACTIONS). */
bool ReceivedBlockTransactions(const CBlock &block, CValidationState& state, CBlockIndex *pindexNew, const CDiskBlockPos& pos)
{
    pindexNew->nTx = block.vtx.size();
    pindexNew->nChainTx = 0;
    pindexNew->nFile = pos.nFile;
    pindexNew->nDataPos = pos.nPos;
    pindexNew->nUndoPos = 0;
    pindexNew->nStatus |= BLOCK_HAVE_DATA;
    pindexNew->RaiseValidity(BLOCK_VALID_TRANSACTIONS);
    {
         LOCK(cs_nBlockSequenceId);
         pindexNew->nSequenceId = nBlockSequenceId++;
    }
    setDirtyBlockIndex.insert(pindexNew);

    if (pindexNew->pprev == NULL || pindexNew->pprev->nChainTx) {
        // If pindexNew is the genesis block or all parents are BLOCK_VALID_TRANSACTIONS.
        deque<CBlockIndex*> queue;
        queue.push_back(pindexNew);

        // Recursively process any descendant blocks that now may be eligible to be connected.
        while (!queue.empty()) {
            CBlockIndex *pindex = queue.front();
            queue.pop_front();
            pindex->nChainTx = (pindex->pprev ? pindex->pprev->nChainTx : 0) + pindex->nTx;
            if (chainActive.Tip() == NULL || !setBlockIndexCandidates.value_comp()(pindex, chainActive.Tip())) {
                setBlockIndexCandidates.insert(pindex);
            }
            std::pair<std::multimap<CBlockIndex*, CBlockIndex*>::iterator, std::multimap<CBlockIndex*, CBlockIndex*>::iterator> range = mapBlocksUnlinked.equal_range(pindex);
            while (range.first != range.second) {
                std::multimap<CBlockIndex*, CBlockIndex*>::iterator it = range.first;
                queue.push_back(it->second);
                range.first++;
                mapBlocksUnlinked.erase(it);
            }
        }
    } else {
        if (pindexNew->pprev && pindexNew->pprev->IsValid(BLOCK_VALID_TREE)) {
            mapBlocksUnlinked.insert(std::make_pair(pindexNew->pprev, pindexNew));
        }
    }

    return true;
}

bool FindBlockPos(CValidationState &state, CDiskBlockPos &pos, unsigned int nAddSize, unsigned int nHeight, uint64_t nTime, bool fKnown = false)
{
    LOCK(cs_LastBlockFile);

    unsigned int nFile = fKnown ? pos.nFile : nLastBlockFile;
    if (vinfoBlockFile.size() <= nFile) {
        vinfoBlockFile.resize(nFile + 1);
    }

    if (!fKnown) {
        while (vinfoBlockFile[nFile].nSize + nAddSize >= MAX_BLOCKFILE_SIZE) {
            LogPrintf("Leaving block file %i: %s\n", nFile, vinfoBlockFile[nFile].ToString());
            FlushBlockFile(true);
            nFile++;
            if (vinfoBlockFile.size() <= nFile) {
                vinfoBlockFile.resize(nFile + 1);
            }
        }
        pos.nFile = nFile;
        pos.nPos = vinfoBlockFile[nFile].nSize;
    }

    nLastBlockFile = nFile;
    vinfoBlockFile[nFile].AddBlock(nHeight, nTime);
    if (fKnown)
        vinfoBlockFile[nFile].nSize = std::max(pos.nPos + nAddSize, vinfoBlockFile[nFile].nSize);
    else
        vinfoBlockFile[nFile].nSize += nAddSize;

    if (!fKnown) {
        unsigned int nOldChunks = (pos.nPos + BLOCKFILE_CHUNK_SIZE - 1) / BLOCKFILE_CHUNK_SIZE;
        unsigned int nNewChunks = (vinfoBlockFile[nFile].nSize + BLOCKFILE_CHUNK_SIZE - 1) / BLOCKFILE_CHUNK_SIZE;
        if (nNewChunks > nOldChunks) {
            if (CheckDiskSpace(nNewChunks * BLOCKFILE_CHUNK_SIZE - pos.nPos)) {
                FILE *file = OpenBlockFile(pos);
                if (file) {
                    LogPrintf("Pre-allocating up to position 0x%x in blk%05u.dat\n", nNewChunks * BLOCKFILE_CHUNK_SIZE, pos.nFile);
                    AllocateFileRange(file, pos.nPos, nNewChunks * BLOCKFILE_CHUNK_SIZE - pos.nPos);
                    fclose(file);
                }
            }
            else
                return state.Error("out of disk space");
        }
    }

    setDirtyFileInfo.insert(nFile);
    return true;
}

bool FindUndoPos(CValidationState &state, int nFile, CDiskBlockPos &pos, unsigned int nAddSize)
{
    pos.nFile = nFile;

    LOCK(cs_LastBlockFile);

    unsigned int nNewSize;
    pos.nPos = vinfoBlockFile[nFile].nUndoSize;
    nNewSize = vinfoBlockFile[nFile].nUndoSize += nAddSize;
    setDirtyFileInfo.insert(nFile);

    unsigned int nOldChunks = (pos.nPos + UNDOFILE_CHUNK_SIZE - 1) / UNDOFILE_CHUNK_SIZE;
    unsigned int nNewChunks = (nNewSize + UNDOFILE_CHUNK_SIZE - 1) / UNDOFILE_CHUNK_SIZE;
    if (nNewChunks > nOldChunks) {
        if (CheckDiskSpace(nNewChunks * UNDOFILE_CHUNK_SIZE - pos.nPos)) {
            FILE *file = OpenUndoFile(pos);
            if (file) {
                LogPrintf("Pre-allocating up to position 0x%x in rev%05u.dat\n", nNewChunks * UNDOFILE_CHUNK_SIZE, pos.nFile);
                AllocateFileRange(file, pos.nPos, nNewChunks * UNDOFILE_CHUNK_SIZE - pos.nPos);
                fclose(file);
            }
        }
        else
            return state.Error("out of disk space");
    }

    return true;
}

bool CheckBlockHeader(const CBlockHeader& block, CValidationState& state, bool fCheckPOW)
{
    // Check proof of work matches claimed amount
    if (fCheckPOW && !CheckProofOfWork(block.GetHash(), block.nBits))
        return state.DoS(50, error("CheckBlockHeader() : proof of work failed"),
                         REJECT_INVALID, "high-hash");

    // Check timestamp
    if (block.GetBlockTime() > GetAdjustedTime() + 2 * 60 * 60)
        return state.Invalid(error("CheckBlockHeader() : block timestamp too far in the future"),
                             REJECT_INVALID, "time-too-new");

    return true;
}

bool CheckBlock(const CBlock& block, CValidationState& state, bool fCheckPOW, bool fCheckMerkleRoot)
{
    // These are checks that are independent of context.

    // Check that the header is valid (particularly PoW).  This is mostly
    // redundant with the call in AcceptBlockHeader.
    if (!CheckBlockHeader(block, state, fCheckPOW))
        return false;

    // Check the merkle root.
    if (fCheckMerkleRoot) {
        bool mutated;
        uint256 hashMerkleRoot2 = block.BuildMerkleTree(&mutated);
        if (block.hashMerkleRoot != hashMerkleRoot2)
            return state.DoS(100, error("CheckBlock() : hashMerkleRoot mismatch"),
                             REJECT_INVALID, "bad-txnmrklroot", true);

        // Check for merkle tree malleability (CVE-2012-2459): repeating sequences
        // of transactions in a block without affecting the merkle root of a block,
        // while still invalidating it.
        if (mutated)
            return state.DoS(100, error("CheckBlock() : duplicate transaction"),
                             REJECT_INVALID, "bad-txns-duplicate", true);
    }

    // All potential-corruption validation must be done before we do any
    // transaction validation, as otherwise we may mark the header as invalid
    // because we receive the wrong transactions for it.

    // Size limits
    if (block.vtx.empty() || block.vtx.size() > MAX_BLOCK_SIZE || ::GetSerializeSize(block, SER_NETWORK, PROTOCOL_VERSION) > MAX_BLOCK_SIZE)
        return state.DoS(100, error("CheckBlock() : size limits failed"),
                         REJECT_INVALID, "bad-blk-length");

    // First transaction must be coinbase, the rest must not be
    if (block.vtx.empty() || !block.vtx[0].IsCoinBase())
        return state.DoS(100, error("CheckBlock() : first tx is not coinbase"),
                         REJECT_INVALID, "bad-cb-missing");
    for (unsigned int i = 1; i < block.vtx.size(); i++)
        if (block.vtx[i].IsCoinBase())
            return state.DoS(100, error("CheckBlock() : more than one coinbase"),
                             REJECT_INVALID, "bad-cb-multiple");


    // ----------- instantX transaction scanning -----------

    if(IsSporkActive(SPORK_3_INSTANTX_BLOCK_FILTERING)){
        BOOST_FOREACH(const CTransaction& tx, block.vtx){
            if (!tx.IsCoinBase()){
                //only reject blocks when it's based on complete consensus
                BOOST_FOREACH(const CTxIn& in, tx.vin){
                    if(mapLockedInputs.count(in.prevout)){
                        if(mapLockedInputs[in.prevout] != tx.GetHash()){
                            LogPrintf("CheckBlock() : found conflicting transaction with transaction lock %s %s\n", mapLockedInputs[in.prevout].ToString().c_str(), tx.GetHash().ToString().c_str());
                            return state.DoS(0, error("CheckBlock() : found conflicting transaction with transaction lock"),
                                             REJECT_INVALID, "conflicting-tx-ix");
                        }
                    }
                }
            }
        }
    } else {
        LogPrintf("CheckBlock() : skipping transaction locking checks\n");
    }


    // ----------- masternode payments -----------

    CBlockIndex* pindexPrev = chainActive.Tip();
    if(pindexPrev != NULL) 
    {
<<<<<<< HEAD
        if(masternodePayments.IsTransactionValid(block.vtx[0], pindexPrev->nHeight+1))
        {
            if(Params().NetworkID() != CBaseChainParams::REGTEST) 
                return state.DoS(100, error("CheckBlock() : Couldn't find masternode payment or payee"));
=======
        LOCK2(cs_main, mempool.cs);

        CBlockIndex *pindex = chainActive.Tip();
        if(pindex != NULL){
            if(pindex->GetBlockHash() == block.hashPrevBlock){
                bool fIsInitialDownload = IsInitialBlockDownload();

                // If we don't already have its previous block, skip masternode payment step
                if (!fIsInitialDownload)
                {
                    int64_t masternodePaymentAmount = GetMasternodePayment(pindex->nHeight+1, block.vtx[0].GetValueOut());
                    bool foundPaymentAmount = false;
                    bool foundPayee = false;
                    bool foundPaymentAndPayee = false;

                    CScript payee;
                    CTxIn vin;
                    if(!masternodePayments.GetBlockPayee(chainActive.Tip()->nHeight+1, payee, vin) || payee == CScript()){
                        foundPayee = true; //doesn't require a specific payee
                        foundPaymentAmount = true;
                        foundPaymentAndPayee = true;
                        LogPrintf("CheckBlock() : Using non-specific masternode payments %d\n", chainActive.Tip()->nHeight+1);
                    }

                    for (unsigned int i = 0; i < block.vtx[0].vout.size(); i++) {
                        if(block.vtx[0].vout[i].nValue == masternodePaymentAmount )
                            foundPaymentAmount = true;
                        if(block.vtx[0].vout[i].scriptPubKey == payee )
                            foundPayee = true;
                        if(block.vtx[0].vout[i].nValue == masternodePaymentAmount && block.vtx[0].vout[i].scriptPubKey == payee)
                            foundPaymentAndPayee = true;
                    }


                    CTxDestination address1;
                    ExtractDestination(payee, address1);
                    CBitcoinAddress address2(address1);

                    if(!foundPaymentAndPayee) {
                        LogPrintf("CheckBlock() : Couldn't find masternode payment(%d|%d) or payee(%d|%s) nHeight %d. \n", foundPaymentAmount, masternodePaymentAmount, foundPayee, address2.ToString().c_str(), chainActive.Tip()->nHeight+1);
                        if(Params().NetworkID() != CBaseChainParams::REGTEST) return state.DoS(100, error("CheckBlock() : Couldn't find masternode payment or payee"));
                    } else {
                        LogPrintf("CheckBlock() : Found payment(%d|%d) or payee(%d|%s) nHeight %d. \n", foundPaymentAmount, masternodePaymentAmount, foundPayee, address2.ToString().c_str(), chainActive.Tip()->nHeight+1);
                    }
                } else {
                    LogPrintf("CheckBlock() : Is initial download, skipping masternode payment check %d\n", chainActive.Tip()->nHeight+1);
                }
            } else {
                LogPrintf("CheckBlock() : Skipping masternode payment check - nHeight %d Hash %s\n", chainActive.Tip()->nHeight+1, block.GetHash().ToString().c_str());
            }
        } else {
            LogPrintf("CheckBlock() : pindex is null, skipping masternode payment check\n");
>>>>>>> 11f83f31
        }
    }

    // -------------------------------------------

    // Check transactions
    BOOST_FOREACH(const CTransaction& tx, block.vtx)
        if (!CheckTransaction(tx, state))
            return error("CheckBlock() : CheckTransaction failed");

    unsigned int nSigOps = 0;
    BOOST_FOREACH(const CTransaction& tx, block.vtx)
    {
        nSigOps += GetLegacySigOpCount(tx);
    }
    if (nSigOps > MAX_BLOCK_SIGOPS)
        return state.DoS(100, error("CheckBlock() : out-of-bounds SigOpCount"),
                         REJECT_INVALID, "bad-blk-sigops", true);

    return true;
}

bool ContextualCheckBlockHeader(const CBlockHeader& block, CValidationState& state, CBlockIndex * const pindexPrev)
{
    uint256 hash = block.GetHash();
    if (hash == Params().HashGenesisBlock())
        return true;

    assert(pindexPrev);

    int nHeight = pindexPrev->nHeight+1;

    // Check proof of work
//    if ((!Params().SkipProofOfWorkCheck()) &&
//       (block.nBits != GetNextWorkRequired(pindexPrev, &block)))
//        return state.DoS(100, error("%s : incorrect proof of work", __func__),
//                         REJECT_INVALID, "bad-diffbits");
    if(Params().NetworkID() == CBaseChainParams::TESTNET) {
        if (block.nBits != GetNextWorkRequired(pindexPrev, &block))
            return state.DoS(100, error("%s : incorrect proof of work at %d", __func__, nHeight),
                             REJECT_INVALID, "bad-diffbits");
    } else {
        // Check proof of work (Here for the architecture issues with DGW v1 and v2)
        if(nHeight <= 68589){
            unsigned int nBitsNext = GetNextWorkRequired(pindexPrev, &block);
            double n1 = ConvertBitsToDouble(block.nBits);
            double n2 = ConvertBitsToDouble(nBitsNext);

            if (abs(n1-n2) > n1*0.5)
                return state.DoS(100, error("%s : incorrect proof of work (DGW pre-fork) - %f %f %f at %d", __func__, abs(n1-n2), n1, n2, nHeight),
                                REJECT_INVALID, "bad-diffbits");
        } else {
            if (block.nBits != GetNextWorkRequired(pindexPrev, &block))
                return state.DoS(100, error("%s : incorrect proof of work at %d", __func__, nHeight),
                                REJECT_INVALID, "bad-diffbits");
        }
    }

    // Check timestamp against prev
    if (block.GetBlockTime() <= pindexPrev->GetMedianTimePast())
        return state.Invalid(error("%s : block's timestamp is too early", __func__),
                             REJECT_INVALID, "time-too-old");

    // Check that the block chain matches the known block chain up to a checkpoint
    if (!Checkpoints::CheckBlock(nHeight, hash))
        return state.DoS(100, error("%s : rejected by checkpoint lock-in at %d", __func__, nHeight),
                         REJECT_CHECKPOINT, "checkpoint mismatch");

    // Don't accept any forks from the main chain prior to last checkpoint
    CBlockIndex* pcheckpoint = Checkpoints::GetLastCheckpoint();
    if (pcheckpoint && nHeight < pcheckpoint->nHeight)
        return state.DoS(100, error("%s : forked chain older than last checkpoint (height %d)", __func__, nHeight));

    // Reject block.nVersion=1 blocks when 95% (75% on testnet) of the network has upgraded:
    if (block.nVersion < 2 && 
        CBlockIndex::IsSuperMajority(2, pindexPrev, Params().RejectBlockOutdatedMajority()))
    {
        return state.Invalid(error("%s : rejected nVersion=1 block", __func__),
                             REJECT_OBSOLETE, "bad-version");
    }

    // Reject block.nVersion=2 blocks when 95% (75% on testnet) of the network has upgraded:
    if (block.nVersion < 3 && CBlockIndex::IsSuperMajority(3, pindexPrev, Params().RejectBlockOutdatedMajority()))
    {
        return state.Invalid(error("%s : rejected nVersion=2 block", __func__),
                             REJECT_OBSOLETE, "bad-version");
    }

    return true;
}

bool ContextualCheckBlock(const CBlock& block, CValidationState& state, CBlockIndex * const pindexPrev)
{
    const int nHeight = pindexPrev == NULL ? 0 : pindexPrev->nHeight + 1;

    // Check that all transactions are finalized
    BOOST_FOREACH(const CTransaction& tx, block.vtx)
        if (!IsFinalTx(tx, nHeight, block.GetBlockTime())) {
            return state.DoS(10, error("%s : contains a non-final transaction", __func__), REJECT_INVALID, "bad-txns-nonfinal");
        }

    // Enforce block.nVersion=2 rule that the coinbase starts with serialized block height
    // if 750 of the last 1,000 blocks are version 2 or greater (51/100 if testnet):
    if (block.nVersion >= 2 && 
        CBlockIndex::IsSuperMajority(2, pindexPrev, Params().EnforceBlockUpgradeMajority()))
    {
        CScript expect = CScript() << nHeight;
        if (block.vtx[0].vin[0].scriptSig.size() < expect.size() ||
            !std::equal(expect.begin(), expect.end(), block.vtx[0].vin[0].scriptSig.begin())) {
            return state.DoS(100, error("%s : block height mismatch in coinbase", __func__), REJECT_INVALID, "bad-cb-height");
        }
    }

    return true;
}

bool AcceptBlockHeader(const CBlockHeader& block, CValidationState& state, CBlockIndex** ppindex)
{
    AssertLockHeld(cs_main);
    // Check for duplicate
    uint256 hash = block.GetHash();
    BlockMap::iterator miSelf = mapBlockIndex.find(hash);
    CBlockIndex *pindex = NULL;
    if (miSelf != mapBlockIndex.end()) {
        // Block header is already known.
        pindex = miSelf->second;
        if (ppindex)
            *ppindex = pindex;
        if (pindex->nStatus & BLOCK_FAILED_MASK)
            return state.Invalid(error("%s : block is marked invalid", __func__), 0, "duplicate");
        return true;
    }

    if (!CheckBlockHeader(block, state))
        return false;

    // Get prev block index
    CBlockIndex* pindexPrev = NULL;
    if (hash != Params().HashGenesisBlock()) {
        BlockMap::iterator mi = mapBlockIndex.find(block.hashPrevBlock);
        if (mi == mapBlockIndex.end())
            return state.DoS(10, error("%s : prev block not found", __func__), 0, "bad-prevblk");
        pindexPrev = (*mi).second;
        if (pindexPrev->nStatus & BLOCK_FAILED_MASK)
            return state.DoS(100, error("%s : prev block invalid", __func__), REJECT_INVALID, "bad-prevblk");
    }

    if (!ContextualCheckBlockHeader(block, state, pindexPrev))
        return false;

    if (pindex == NULL)
        pindex = AddToBlockIndex(block);

    if (ppindex)
        *ppindex = pindex;

    return true;
}

bool AcceptBlock(CBlock& block, CValidationState& state, CBlockIndex** ppindex, CDiskBlockPos* dbp)
{
    AssertLockHeld(cs_main);

    CBlockIndex *&pindex = *ppindex;

    if (!AcceptBlockHeader(block, state, &pindex))
        return false;

    if (pindex->nStatus & BLOCK_HAVE_DATA) {
        // TODO: deal better with duplicate blocks.
        // return state.DoS(20, error("AcceptBlock() : already have block %d %s", pindex->nHeight, pindex->GetBlockHash().ToString()), REJECT_DUPLICATE, "duplicate");
        return true;
    }

    if ((!CheckBlock(block, state)) || !ContextualCheckBlock(block, state, pindex->pprev)) {
        if (state.IsInvalid() && !state.CorruptionPossible()) {
            pindex->nStatus |= BLOCK_FAILED_VALID;
            setDirtyBlockIndex.insert(pindex);
        }
        return false;
    }

    int nHeight = pindex->nHeight;

    // Write block to history file
    try {
        unsigned int nBlockSize = ::GetSerializeSize(block, SER_DISK, CLIENT_VERSION);
        CDiskBlockPos blockPos;
        if (dbp != NULL)
            blockPos = *dbp;
        if (!FindBlockPos(state, blockPos, nBlockSize+8, nHeight, block.GetBlockTime(), dbp != NULL))
            return error("AcceptBlock() : FindBlockPos failed");
        if (dbp == NULL)
            if (!WriteBlockToDisk(block, blockPos))
                return state.Abort("Failed to write block");
        if (!ReceivedBlockTransactions(block, state, pindex, blockPos))
            return error("AcceptBlock() : ReceivedBlockTransactions failed");
    } catch(std::runtime_error &e) {
        return state.Abort(std::string("System error: ") + e.what());
    }

    return true;
}

bool CBlockIndex::IsSuperMajority(int minVersion, const CBlockIndex* pstart, unsigned int nRequired)
{
    unsigned int nToCheck = Params().ToCheckBlockUpgradeMajority();
    unsigned int nFound = 0;
    for (unsigned int i = 0; i < nToCheck && nFound < nRequired && pstart != NULL; i++)
    {
        if (pstart->nVersion >= minVersion)
            ++nFound;
        pstart = pstart->pprev;
    }
    return (nFound >= nRequired);
}

/** Turn the lowest '1' bit in the binary representation of a number into a '0'. */
int static inline InvertLowestOne(int n) { return n & (n - 1); }

/** Compute what height to jump back to with the CBlockIndex::pskip pointer. */
int static inline GetSkipHeight(int height) {
    if (height < 2)
        return 0;

    // Determine which height to jump back to. Any number strictly lower than height is acceptable,
    // but the following expression seems to perform well in simulations (max 110 steps to go back
    // up to 2**18 blocks).
    return (height & 1) ? InvertLowestOne(InvertLowestOne(height - 1)) + 1 : InvertLowestOne(height);
}

CBlockIndex* CBlockIndex::GetAncestor(int height)
{
    if (height > nHeight || height < 0)
        return NULL;

    CBlockIndex* pindexWalk = this;
    int heightWalk = nHeight;
    while (heightWalk > height) {
        int heightSkip = GetSkipHeight(heightWalk);
        int heightSkipPrev = GetSkipHeight(heightWalk - 1);
        if (heightSkip == height ||
            (heightSkip > height && !(heightSkipPrev < heightSkip - 2 &&
                                      heightSkipPrev >= height))) {
            // Only follow pskip if pprev->pskip isn't better than pskip->pprev.
            pindexWalk = pindexWalk->pskip;
            heightWalk = heightSkip;
        } else {
            pindexWalk = pindexWalk->pprev;
            heightWalk--;
        }
    }
    return pindexWalk;
}

const CBlockIndex* CBlockIndex::GetAncestor(int height) const
{
    return const_cast<CBlockIndex*>(this)->GetAncestor(height);
}

void CBlockIndex::BuildSkip()
{
    if (pprev)
        pskip = pprev->GetAncestor(GetSkipHeight(nHeight));
}

bool ProcessNewBlock(CValidationState &state, CNode* pfrom, CBlock* pblock, CDiskBlockPos *dbp)
{
    // Preliminary checks
    bool checked = CheckBlock(*pblock, state);

    {
        LOCK(cs_main);
        MarkBlockAsReceived(pblock->GetHash());
        if (!checked) {
            return error("%s : CheckBlock FAILED", __func__);
        }

        // Store to disk
        CBlockIndex *pindex = NULL;
        bool ret = AcceptBlock(*pblock, state, &pindex, dbp);
        if (pindex && pfrom) {
            mapBlockSource[pindex->GetBlockHash()] = pfrom->GetId();
        }
        CheckBlockIndex();
        if (!ret)
            return error("%s : AcceptBlock FAILED", __func__);
    }

    if (!ActivateBestChain(state, pblock))
        return error("%s : ActivateBestChain failed", __func__);

    if(!fLiteMode){
        if (!fImporting && !fReindex && chainActive.Height() > Checkpoints::GetTotalBlocksEstimate()){

            CScript payee;
            CTxIn vin;
            if(masternodePayments.GetBlockPayee(chainActive.Tip()->nHeight, payee)){
                //UPDATE MASTERNODE LAST PAID TIME
                CMasternode* pmn = mnodeman.Find(vin);
                if(pmn != NULL) pmn->nLastPaid = GetAdjustedTime(); 

                LogPrintf("%s : Update Masternode Last Paid Time - %d\n", __func__, chainActive.Tip()->nHeight);
            }


            darkSendPool.NewBlock();
            masternodePayments.ProcessBlock(GetHeight()+10);
            mnscan.DoMasternodePOSChecks();
            //budget.NewBlock();
        }
    }

    LogPrintf("%s : ACCEPTED\n", __func__);
    return true;
}

bool TestBlockValidity(CValidationState &state, const CBlock& block, CBlockIndex * const pindexPrev, bool fCheckPOW, bool fCheckMerkleRoot)
{
    AssertLockHeld(cs_main);
    assert(pindexPrev == chainActive.Tip());

    CCoinsViewCache viewNew(pcoinsTip);
    CBlockIndex indexDummy(block);
    indexDummy.pprev = pindexPrev;
    indexDummy.nHeight = pindexPrev->nHeight + 1;

    // NOTE: CheckBlockHeader is called by CheckBlock
    if (!ContextualCheckBlockHeader(block, state, pindexPrev))
        return false;
    if (!CheckBlock(block, state, fCheckPOW, fCheckMerkleRoot))
        return false;
    if (!ContextualCheckBlock(block, state, pindexPrev))
        return false;
    if (!ConnectBlock(block, state, &indexDummy, viewNew, true))
        return false;
    assert(state.IsValid());

    return true;
}








bool AbortNode(const std::string &strMessage, const std::string &userMessage) {
    strMiscWarning = strMessage;
    LogPrintf("*** %s\n", strMessage);
    uiInterface.ThreadSafeMessageBox(
        userMessage.empty() ? _("Error: A fatal internal error occured, see debug.log for details") : userMessage,
        "", CClientUIInterface::MSG_ERROR);
    StartShutdown();
    return false;
}

bool CheckDiskSpace(uint64_t nAdditionalBytes)
{
    uint64_t nFreeBytesAvailable = filesystem::space(GetDataDir()).available;

    // Check for nMinDiskSpace bytes (currently 50MB)
    if (nFreeBytesAvailable < nMinDiskSpace + nAdditionalBytes)
        return AbortNode("Disk space is low!", _("Error: Disk space is low!"));

    return true;
}

FILE* OpenDiskFile(const CDiskBlockPos &pos, const char *prefix, bool fReadOnly)
{
    if (pos.IsNull())
        return NULL;
    boost::filesystem::path path = GetBlockPosFilename(pos, prefix);
    boost::filesystem::create_directories(path.parent_path());
    FILE* file = fopen(path.string().c_str(), "rb+");
    if (!file && !fReadOnly)
        file = fopen(path.string().c_str(), "wb+");
    if (!file) {
        LogPrintf("Unable to open file %s\n", path.string());
        return NULL;
    }
    if (pos.nPos) {
        if (fseek(file, pos.nPos, SEEK_SET)) {
            LogPrintf("Unable to seek to position %u of %s\n", pos.nPos, path.string());
            fclose(file);
            return NULL;
        }
    }
    return file;
}

FILE* OpenBlockFile(const CDiskBlockPos &pos, bool fReadOnly) {
    return OpenDiskFile(pos, "blk", fReadOnly);
}

FILE* OpenUndoFile(const CDiskBlockPos &pos, bool fReadOnly) {
    return OpenDiskFile(pos, "rev", fReadOnly);
}

boost::filesystem::path GetBlockPosFilename(const CDiskBlockPos &pos, const char *prefix)
{
    return GetDataDir() / "blocks" / strprintf("%s%05u.dat", prefix, pos.nFile);
}

CBlockIndex * InsertBlockIndex(uint256 hash)
{
    if (hash == 0)
        return NULL;

    // Return existing
    BlockMap::iterator mi = mapBlockIndex.find(hash);
    if (mi != mapBlockIndex.end())
        return (*mi).second;

    // Create new
    CBlockIndex* pindexNew = new CBlockIndex();
    if (!pindexNew)
        throw runtime_error("LoadBlockIndex() : new CBlockIndex failed");
    mi = mapBlockIndex.insert(make_pair(hash, pindexNew)).first;
    pindexNew->phashBlock = &((*mi).first);

    return pindexNew;
}

bool static LoadBlockIndexDB()
{
    if (!pblocktree->LoadBlockIndexGuts())
        return false;

    boost::this_thread::interruption_point();

    // Calculate nChainWork
    vector<pair<int, CBlockIndex*> > vSortedByHeight;
    vSortedByHeight.reserve(mapBlockIndex.size());
    BOOST_FOREACH(const PAIRTYPE(uint256, CBlockIndex*)& item, mapBlockIndex)
    {
        CBlockIndex* pindex = item.second;
        vSortedByHeight.push_back(make_pair(pindex->nHeight, pindex));
    }
    sort(vSortedByHeight.begin(), vSortedByHeight.end());
    BOOST_FOREACH(const PAIRTYPE(int, CBlockIndex*)& item, vSortedByHeight)
    {
        CBlockIndex* pindex = item.second;
        pindex->nChainWork = (pindex->pprev ? pindex->pprev->nChainWork : 0) + GetBlockProof(*pindex);
        if (pindex->nStatus & BLOCK_HAVE_DATA) {
            if (pindex->pprev) {
                if (pindex->pprev->nChainTx) {
                    pindex->nChainTx = pindex->pprev->nChainTx + pindex->nTx;
                } else {
                    pindex->nChainTx = 0;
                    mapBlocksUnlinked.insert(std::make_pair(pindex->pprev, pindex));
                }
            } else {
                pindex->nChainTx = pindex->nTx;
            }
        }
        if (pindex->IsValid(BLOCK_VALID_TRANSACTIONS) && (pindex->nChainTx || pindex->pprev == NULL))
            setBlockIndexCandidates.insert(pindex);
        if (pindex->nStatus & BLOCK_FAILED_MASK && (!pindexBestInvalid || pindex->nChainWork > pindexBestInvalid->nChainWork))
            pindexBestInvalid = pindex;
        if (pindex->pprev)
            pindex->BuildSkip();
        if (pindex->IsValid(BLOCK_VALID_TREE) && (pindexBestHeader == NULL || CBlockIndexWorkComparator()(pindexBestHeader, pindex)))
            pindexBestHeader = pindex;
    }

    // Load block file info
    pblocktree->ReadLastBlockFile(nLastBlockFile);
    vinfoBlockFile.resize(nLastBlockFile + 1);
    LogPrintf("%s: last block file = %i\n", __func__, nLastBlockFile);
    for (int nFile = 0; nFile <= nLastBlockFile; nFile++) {
        pblocktree->ReadBlockFileInfo(nFile, vinfoBlockFile[nFile]);
    }
    LogPrintf("%s: last block file info: %s\n", __func__, vinfoBlockFile[nLastBlockFile].ToString());
    for (int nFile = nLastBlockFile + 1; true; nFile++) {
        CBlockFileInfo info;
        if (pblocktree->ReadBlockFileInfo(nFile, info)) {
            vinfoBlockFile.push_back(info);
        } else {
            break;
        }
    }

    // Check presence of blk files
    LogPrintf("Checking all blk files are present...\n");
    set<int> setBlkDataFiles;
    BOOST_FOREACH(const PAIRTYPE(uint256, CBlockIndex*)& item, mapBlockIndex)
    {
        CBlockIndex* pindex = item.second;
        if (pindex->nStatus & BLOCK_HAVE_DATA) {
            setBlkDataFiles.insert(pindex->nFile);
        }
    }
    for (std::set<int>::iterator it = setBlkDataFiles.begin(); it != setBlkDataFiles.end(); it++)
    {
        CDiskBlockPos pos(*it, 0);
        if (CAutoFile(OpenBlockFile(pos, true), SER_DISK, CLIENT_VERSION).IsNull()) {
            return false;
        }
    }

    // Check whether we need to continue reindexing
    bool fReindexing = false;
    pblocktree->ReadReindexing(fReindexing);
    fReindex |= fReindexing;

    // Check whether we have a transaction index
    pblocktree->ReadFlag("txindex", fTxIndex);
    LogPrintf("LoadBlockIndexDB(): transaction index %s\n", fTxIndex ? "enabled" : "disabled");

    // Load pointer to end of best chain
    BlockMap::iterator it = mapBlockIndex.find(pcoinsTip->GetBestBlock());
    if (it == mapBlockIndex.end())
        return true;
    chainActive.SetTip(it->second);

    PruneBlockIndexCandidates();

    LogPrintf("LoadBlockIndexDB(): hashBestChain=%s height=%d date=%s progress=%f\n",
        chainActive.Tip()->GetBlockHash().ToString(), chainActive.Height(),
        DateTimeStrFormat("%Y-%m-%d %H:%M:%S", chainActive.Tip()->GetBlockTime()),
        Checkpoints::GuessVerificationProgress(chainActive.Tip()));

    return true;
}

CVerifyDB::CVerifyDB()
{
    uiInterface.ShowProgress(_("Verifying blocks..."), 0);
}

CVerifyDB::~CVerifyDB()
{
    uiInterface.ShowProgress("", 100);
}

bool CVerifyDB::VerifyDB(CCoinsView *coinsview, int nCheckLevel, int nCheckDepth)
{
    LOCK(cs_main);
    if (chainActive.Tip() == NULL || chainActive.Tip()->pprev == NULL)
        return true;

    // Verify blocks in the best chain
    if (nCheckDepth <= 0)
        nCheckDepth = 1000000000; // suffices until the year 19000
    if (nCheckDepth > chainActive.Height())
        nCheckDepth = chainActive.Height();
    nCheckLevel = std::max(0, std::min(4, nCheckLevel));
    LogPrintf("Verifying last %i blocks at level %i\n", nCheckDepth, nCheckLevel);
    CCoinsViewCache coins(coinsview);
    CBlockIndex* pindexState = chainActive.Tip();
    CBlockIndex* pindexFailure = NULL;
    int nGoodTransactions = 0;
    CValidationState state;
    for (CBlockIndex* pindex = chainActive.Tip(); pindex && pindex->pprev; pindex = pindex->pprev)
    {
        boost::this_thread::interruption_point();
        uiInterface.ShowProgress(_("Verifying blocks..."), std::max(1, std::min(99, (int)(((double)(chainActive.Height() - pindex->nHeight)) / (double)nCheckDepth * (nCheckLevel >= 4 ? 50 : 100)))));
        if (pindex->nHeight < chainActive.Height()-nCheckDepth)
            break;
        CBlock block;
        // check level 0: read from disk
        if (!ReadBlockFromDisk(block, pindex))
            return error("VerifyDB() : *** ReadBlockFromDisk failed at %d, hash=%s", pindex->nHeight, pindex->GetBlockHash().ToString());
        // check level 1: verify block validity
        if (nCheckLevel >= 1 && !CheckBlock(block, state))
            return error("VerifyDB() : *** found bad block at %d, hash=%s\n", pindex->nHeight, pindex->GetBlockHash().ToString());
        // check level 2: verify undo validity
        if (nCheckLevel >= 2 && pindex) {
            CBlockUndo undo;
            CDiskBlockPos pos = pindex->GetUndoPos();
            if (!pos.IsNull()) {
                if (!undo.ReadFromDisk(pos, pindex->pprev->GetBlockHash()))
                    return error("VerifyDB() : *** found bad undo data at %d, hash=%s\n", pindex->nHeight, pindex->GetBlockHash().ToString());
            }
        }
        // check level 3: check for inconsistencies during memory-only disconnect of tip blocks
        if (nCheckLevel >= 3 && pindex == pindexState && (coins.GetCacheSize() + pcoinsTip->GetCacheSize()) <= nCoinCacheSize) {
            bool fClean = true;
            if (!DisconnectBlock(block, state, pindex, coins, &fClean))
                return error("VerifyDB() : *** irrecoverable inconsistency in block data at %d, hash=%s", pindex->nHeight, pindex->GetBlockHash().ToString());
            pindexState = pindex->pprev;
            if (!fClean) {
                nGoodTransactions = 0;
                pindexFailure = pindex;
            } else
                nGoodTransactions += block.vtx.size();
        }
        if (ShutdownRequested())
            return true;
    }
    if (pindexFailure)
        return error("VerifyDB() : *** coin database inconsistencies found (last %i blocks, %i good transactions before that)\n", chainActive.Height() - pindexFailure->nHeight + 1, nGoodTransactions);

    // check level 4: try reconnecting blocks
    if (nCheckLevel >= 4) {
        CBlockIndex *pindex = pindexState;
        while (pindex != chainActive.Tip()) {
            boost::this_thread::interruption_point();
            uiInterface.ShowProgress(_("Verifying blocks..."), std::max(1, std::min(99, 100 - (int)(((double)(chainActive.Height() - pindex->nHeight)) / (double)nCheckDepth * 50))));
            pindex = chainActive.Next(pindex);
            CBlock block;
            if (!ReadBlockFromDisk(block, pindex))
                return error("VerifyDB() : *** ReadBlockFromDisk failed at %d, hash=%s", pindex->nHeight, pindex->GetBlockHash().ToString());
            if (!ConnectBlock(block, state, pindex, coins))
                return error("VerifyDB() : *** found unconnectable block at %d, hash=%s", pindex->nHeight, pindex->GetBlockHash().ToString());
        }
    }

    LogPrintf("No coin database inconsistencies in last %i blocks (%i transactions)\n", chainActive.Height() - pindexState->nHeight, nGoodTransactions);

    return true;
}

void UnloadBlockIndex()
{
    mapBlockIndex.clear();
    setBlockIndexCandidates.clear();
    chainActive.SetTip(NULL);
    pindexBestInvalid = NULL;
}

bool LoadBlockIndex()
{
    // Load block index from databases
    if (!fReindex && !LoadBlockIndexDB())
        return false;
    return true;
}


bool InitBlockIndex() {
    LOCK(cs_main);
    // Check whether we're already initialized
    if (chainActive.Genesis() != NULL)
        return true;

    // Use the provided setting for -txindex in the new database
    fTxIndex = GetBoolArg("-txindex", false);
    pblocktree->WriteFlag("txindex", fTxIndex);
    LogPrintf("Initializing databases...\n");

    // Only add the genesis block if not reindexing (in which case we reuse the one already on disk)
    if (!fReindex) {
        try {
            CBlock &block = const_cast<CBlock&>(Params().GenesisBlock());
            // Start new block file
            unsigned int nBlockSize = ::GetSerializeSize(block, SER_DISK, CLIENT_VERSION);
            CDiskBlockPos blockPos;
            CValidationState state;
            if (!FindBlockPos(state, blockPos, nBlockSize+8, 0, block.GetBlockTime()))
                return error("LoadBlockIndex() : FindBlockPos failed");
            if (!WriteBlockToDisk(block, blockPos))
                return error("LoadBlockIndex() : writing genesis block to disk failed");
            CBlockIndex *pindex = AddToBlockIndex(block);
            if (!ReceivedBlockTransactions(block, state, pindex, blockPos))
                return error("LoadBlockIndex() : genesis block not accepted");
            if (!ActivateBestChain(state, &block))
                return error("LoadBlockIndex() : genesis block cannot be activated");
            // Force a chainstate write so that when we VerifyDB in a moment, it doesnt check stale data
            return FlushStateToDisk(state, FLUSH_STATE_ALWAYS);
        } catch(std::runtime_error &e) {
            return error("LoadBlockIndex() : failed to initialize block database: %s", e.what());
        }
    }

    return true;
}



bool LoadExternalBlockFile(FILE* fileIn, CDiskBlockPos *dbp)
{
    // Map of disk positions for blocks with unknown parent (only used for reindex)
    static std::multimap<uint256, CDiskBlockPos> mapBlocksUnknownParent;
    int64_t nStart = GetTimeMillis();

    int nLoaded = 0;
    try {
        // This takes over fileIn and calls fclose() on it in the CBufferedFile destructor
        CBufferedFile blkdat(fileIn, 2*MAX_BLOCK_SIZE, MAX_BLOCK_SIZE+8, SER_DISK, CLIENT_VERSION);
        uint64_t nRewind = blkdat.GetPos();
        while (!blkdat.eof()) {
            boost::this_thread::interruption_point();

            blkdat.SetPos(nRewind);
            nRewind++; // start one byte further next time, in case of failure
            blkdat.SetLimit(); // remove former limit
            unsigned int nSize = 0;
            try {
                // locate a header
                unsigned char buf[MESSAGE_START_SIZE];
                blkdat.FindByte(Params().MessageStart()[0]);
                nRewind = blkdat.GetPos()+1;
                blkdat >> FLATDATA(buf);
                if (memcmp(buf, Params().MessageStart(), MESSAGE_START_SIZE))
                    continue;
                // read size
                blkdat >> nSize;
                if (nSize < 80 || nSize > MAX_BLOCK_SIZE)
                    continue;
            } catch (const std::exception &) {
                // no valid block header found; don't complain
                break;
            }
            try {
                // read block
                uint64_t nBlockPos = blkdat.GetPos();
                if (dbp)
                    dbp->nPos = nBlockPos;
                blkdat.SetLimit(nBlockPos + nSize);
                blkdat.SetPos(nBlockPos);
                CBlock block;
                blkdat >> block;
                nRewind = blkdat.GetPos();

                // detect out of order blocks, and store them for later
                uint256 hash = block.GetHash();
                if (hash != Params().HashGenesisBlock() && mapBlockIndex.find(block.hashPrevBlock) == mapBlockIndex.end()) {
                    LogPrint("reindex", "%s: Out of order block %s, parent %s not known\n", __func__, hash.ToString(),
                            block.hashPrevBlock.ToString());
                    if (dbp)
                        mapBlocksUnknownParent.insert(std::make_pair(block.hashPrevBlock, *dbp));
                    continue;
                }

                // process in case the block isn't known yet
                if (mapBlockIndex.count(hash) == 0 || (mapBlockIndex[hash]->nStatus & BLOCK_HAVE_DATA) == 0) {
                    CValidationState state;
                    if (ProcessNewBlock(state, NULL, &block, dbp))
                        nLoaded++;
                    if (state.IsError())
                        break;
                } else if (hash != Params().HashGenesisBlock() && mapBlockIndex[hash]->nHeight % 1000 == 0) {
                    LogPrintf("Block Import: already had block %s at height %d\n", hash.ToString(), mapBlockIndex[hash]->nHeight);
                }

                // Recursively process earlier encountered successors of this block
                deque<uint256> queue;
                queue.push_back(hash);
                while (!queue.empty()) {
                    uint256 head = queue.front();
                    queue.pop_front();
                    std::pair<std::multimap<uint256, CDiskBlockPos>::iterator, std::multimap<uint256, CDiskBlockPos>::iterator> range = mapBlocksUnknownParent.equal_range(head);
                    while (range.first != range.second) {
                        std::multimap<uint256, CDiskBlockPos>::iterator it = range.first;
                        if (ReadBlockFromDisk(block, it->second))
                        {
                            LogPrintf("%s: Processing out of order child %s of %s\n", __func__, block.GetHash().ToString(),
                                    head.ToString());
                            CValidationState dummy;
                            if (ProcessNewBlock(dummy, NULL, &block, &it->second))
                            {
                                nLoaded++;
                                queue.push_back(block.GetHash());
                            }
                        }
                        range.first++;
                        mapBlocksUnknownParent.erase(it);
                    }
                }
            } catch (std::exception &e) {
                LogPrintf("%s : Deserialize or I/O error - %s", __func__, e.what());
            }
        }
    } catch(std::runtime_error &e) {
        AbortNode(std::string("System error: ") + e.what());
    }
    if (nLoaded > 0)
        LogPrintf("Loaded %i blocks from external file in %dms\n", nLoaded, GetTimeMillis() - nStart);
    return nLoaded > 0;
}

void static CheckBlockIndex()
{
    if (!fCheckBlockIndex) {
        return;
    }

    LOCK(cs_main);

    // Build forward-pointing map of the entire block tree.
    std::multimap<CBlockIndex*,CBlockIndex*> forward;
    for (BlockMap::iterator it = mapBlockIndex.begin(); it != mapBlockIndex.end(); it++) {
        forward.insert(std::make_pair(it->second->pprev, it->second));
    }

    assert(forward.size() == mapBlockIndex.size());

    std::pair<std::multimap<CBlockIndex*,CBlockIndex*>::iterator,std::multimap<CBlockIndex*,CBlockIndex*>::iterator> rangeGenesis = forward.equal_range(NULL);
    CBlockIndex *pindex = rangeGenesis.first->second;
    rangeGenesis.first++;
    assert(rangeGenesis.first == rangeGenesis.second); // There is only one index entry with parent NULL.

    // Iterate over the entire block tree, using depth-first search.
    // Along the way, remember whether there are blocks on the path from genesis
    // block being explored which are the first to have certain properties.
    size_t nNodes = 0;
    int nHeight = 0;
    CBlockIndex* pindexFirstInvalid = NULL; // Oldest ancestor of pindex which is invalid.
    CBlockIndex* pindexFirstMissing = NULL; // Oldest ancestor of pindex which does not have BLOCK_HAVE_DATA.
    CBlockIndex* pindexFirstNotTreeValid = NULL; // Oldest ancestor of pindex which does not have BLOCK_VALID_TREE (regardless of being valid or not).
    CBlockIndex* pindexFirstNotChainValid = NULL; // Oldest ancestor of pindex which does not have BLOCK_VALID_CHAIN (regardless of being valid or not).
    CBlockIndex* pindexFirstNotScriptsValid = NULL; // Oldest ancestor of pindex which does not have BLOCK_VALID_SCRIPTS (regardless of being valid or not).
    while (pindex != NULL) {
        nNodes++;
        if (pindexFirstInvalid == NULL && pindex->nStatus & BLOCK_FAILED_VALID) pindexFirstInvalid = pindex;
        if (pindexFirstMissing == NULL && !(pindex->nStatus & BLOCK_HAVE_DATA)) pindexFirstMissing = pindex;
        if (pindex->pprev != NULL && pindexFirstNotTreeValid == NULL && (pindex->nStatus & BLOCK_VALID_MASK) < BLOCK_VALID_TREE) pindexFirstNotTreeValid = pindex;
        if (pindex->pprev != NULL && pindexFirstNotChainValid == NULL && (pindex->nStatus & BLOCK_VALID_MASK) < BLOCK_VALID_CHAIN) pindexFirstNotChainValid = pindex;
        if (pindex->pprev != NULL && pindexFirstNotScriptsValid == NULL && (pindex->nStatus & BLOCK_VALID_MASK) < BLOCK_VALID_SCRIPTS) pindexFirstNotScriptsValid = pindex;

        // Begin: actual consistency checks.
        if (pindex->pprev == NULL) {
            // Genesis block checks.
            assert(pindex->GetBlockHash() == Params().HashGenesisBlock()); // Genesis block's hash must match.
            assert(pindex == chainActive.Genesis()); // The current active chain's genesis block must be this block.
        }
        assert((pindexFirstMissing != NULL) == (pindex->nChainTx == 0)); // nChainTx == 0 is used to signal that all parent block's transaction data is available.
        assert(pindex->nHeight == nHeight); // nHeight must be consistent.
        assert(pindex->pprev == NULL || pindex->nChainWork >= pindex->pprev->nChainWork); // For every block except the genesis block, the chainwork must be larger than the parent's.
        assert(nHeight < 2 || (pindex->pskip && (pindex->pskip->nHeight < nHeight))); // The pskip pointer must point back for all but the first 2 blocks.
        assert(pindexFirstNotTreeValid == NULL); // All mapBlockIndex entries must at least be TREE valid
        if ((pindex->nStatus & BLOCK_VALID_MASK) >= BLOCK_VALID_TREE) assert(pindexFirstNotTreeValid == NULL); // TREE valid implies all parents are TREE valid
        if ((pindex->nStatus & BLOCK_VALID_MASK) >= BLOCK_VALID_CHAIN) assert(pindexFirstNotChainValid == NULL); // CHAIN valid implies all parents are CHAIN valid
        if ((pindex->nStatus & BLOCK_VALID_MASK) >= BLOCK_VALID_SCRIPTS) assert(pindexFirstNotScriptsValid == NULL); // SCRIPTS valid implies all parents are SCRIPTS valid
        if (pindexFirstInvalid == NULL) {
            // Checks for not-invalid blocks.
            assert((pindex->nStatus & BLOCK_FAILED_MASK) == 0); // The failed mask cannot be set for blocks without invalid parents.
        }
        if (!CBlockIndexWorkComparator()(pindex, chainActive.Tip()) && pindexFirstMissing == NULL) {
            if (pindexFirstInvalid == NULL) { // If this block sorts at least as good as the current tip and is valid, it must be in setBlockIndexCandidates.
                 assert(setBlockIndexCandidates.count(pindex));
            }
        } else { // If this block sorts worse than the current tip, it cannot be in setBlockIndexCandidates.
            assert(setBlockIndexCandidates.count(pindex) == 0);
        }
        // Check whether this block is in mapBlocksUnlinked.
        std::pair<std::multimap<CBlockIndex*,CBlockIndex*>::iterator,std::multimap<CBlockIndex*,CBlockIndex*>::iterator> rangeUnlinked = mapBlocksUnlinked.equal_range(pindex->pprev);
        bool foundInUnlinked = false;
        while (rangeUnlinked.first != rangeUnlinked.second) {
            assert(rangeUnlinked.first->first == pindex->pprev);
            if (rangeUnlinked.first->second == pindex) {
                foundInUnlinked = true;
                break;
            }
            rangeUnlinked.first++;
        }
        if (pindex->pprev && pindex->nStatus & BLOCK_HAVE_DATA && pindexFirstMissing != NULL) {
            if (pindexFirstInvalid == NULL) { // If this block has block data available, some parent doesn't, and has no invalid parents, it must be in mapBlocksUnlinked.
                assert(foundInUnlinked);
            }
        } else { // If this block does not have block data available, or all parents do, it cannot be in mapBlocksUnlinked.
            assert(!foundInUnlinked);
        }
        // assert(pindex->GetBlockHash() == pindex->GetBlockHeader().GetHash()); // Perhaps too slow
        // End: actual consistency checks.

        // Try descending into the first subnode.
        std::pair<std::multimap<CBlockIndex*,CBlockIndex*>::iterator,std::multimap<CBlockIndex*,CBlockIndex*>::iterator> range = forward.equal_range(pindex);
        if (range.first != range.second) {
            // A subnode was found.
            pindex = range.first->second;
            nHeight++;
            continue;
        }
        // This is a leaf node.
        // Move upwards until we reach a node of which we have not yet visited the last child.
        while (pindex) {
            // We are going to either move to a parent or a sibling of pindex.
            // If pindex was the first with a certain property, unset the corresponding variable.
            if (pindex == pindexFirstInvalid) pindexFirstInvalid = NULL;
            if (pindex == pindexFirstMissing) pindexFirstMissing = NULL;
            if (pindex == pindexFirstNotTreeValid) pindexFirstNotTreeValid = NULL;
            if (pindex == pindexFirstNotChainValid) pindexFirstNotChainValid = NULL;
            if (pindex == pindexFirstNotScriptsValid) pindexFirstNotScriptsValid = NULL;
            // Find our parent.
            CBlockIndex* pindexPar = pindex->pprev;
            // Find which child we just visited.
            std::pair<std::multimap<CBlockIndex*,CBlockIndex*>::iterator,std::multimap<CBlockIndex*,CBlockIndex*>::iterator> rangePar = forward.equal_range(pindexPar);
            while (rangePar.first->second != pindex) {
                assert(rangePar.first != rangePar.second); // Our parent must have at least the node we're coming from as child.
                rangePar.first++;
            }
            // Proceed to the next one.
            rangePar.first++;
            if (rangePar.first != rangePar.second) {
                // Move to the sibling.
                pindex = rangePar.first->second;
                break;
            } else {
                // Move up further.
                pindex = pindexPar;
                nHeight--;
                continue;
            }
        }
    }

    // Check that we actually traversed the entire map.
    assert(nNodes == forward.size());
}

//////////////////////////////////////////////////////////////////////////////
//
// CAlert
//

string GetWarnings(string strFor)
{
    int nPriority = 0;
    string strStatusBar;
    string strRPC;

    if (!CLIENT_VERSION_IS_RELEASE)
        strStatusBar = _("This is a pre-release test build - use at your own risk - do not use for mining or merchant applications");

    if (GetBoolArg("-testsafemode", false))
        strStatusBar = strRPC = "testsafemode enabled";

    // Misc warnings like out of disk space and clock is wrong
    if (strMiscWarning != "")
    {
        nPriority = 1000;
        strStatusBar = strMiscWarning;
    }

    if (fLargeWorkForkFound)
    {
        nPriority = 2000;
        strStatusBar = strRPC = _("Warning: The network does not appear to fully agree! Some miners appear to be experiencing issues.");
    }
    else if (fLargeWorkInvalidChainFound)
    {
        nPriority = 2000;
        strStatusBar = strRPC = _("Warning: We do not appear to fully agree with our peers! You may need to upgrade, or other nodes may need to upgrade.");
    }

    // Alerts
    {
        LOCK(cs_mapAlerts);
        BOOST_FOREACH(PAIRTYPE(const uint256, CAlert)& item, mapAlerts)
        {
            const CAlert& alert = item.second;
            if (alert.AppliesToMe() && alert.nPriority > nPriority)
            {
                nPriority = alert.nPriority;
                strStatusBar = alert.strStatusBar;
            }
        }
    }

    if (strFor == "statusbar")
        return strStatusBar;
    else if (strFor == "rpc")
        return strRPC;
    assert(!"GetWarnings() : invalid parameter");
    return "error";
}








//////////////////////////////////////////////////////////////////////////////
//
// Messages
//


bool static AlreadyHave(const CInv& inv)
{
    switch (inv.type)
    {
    case MSG_TX:
        {
            bool txInMap = false;
            txInMap = mempool.exists(inv.hash);
            return txInMap || mapOrphanTransactions.count(inv.hash) ||
                pcoinsTip->HaveCoins(inv.hash);
        }
    case MSG_BLOCK:
        return mapBlockIndex.count(inv.hash);
    case MSG_TXLOCK_REQUEST:
        return mapTxLockReq.count(inv.hash) ||
               mapTxLockReqRejected.count(inv.hash);
    case MSG_TXLOCK_VOTE:
        return mapTxLockVote.count(inv.hash);
    case MSG_SPORK:
        return mapSporks.count(inv.hash);
    case MSG_MASTERNODE_WINNER:
        return true; // mapMasternodePayeeVotes.count(inv.hash);
    case MSG_MASTERNODE_SCANNING_ERROR:
        return mapMasternodeScanningErrors.count(inv.hash);
    case MSG_MASTERNODE_ANNOUNCE:
        return mapSeenMasternodeBroadcast.count(inv.hash);
    case MSG_MASTERNODE_PING:
        return mapSeenMasternodePing.count(inv.hash);
    }
    // Don't know what it is, just say we already got one
    return true;
}


void static ProcessGetData(CNode* pfrom)
{
    std::deque<CInv>::iterator it = pfrom->vRecvGetData.begin();

    vector<CInv> vNotFound;

    LOCK(cs_main);

    while (it != pfrom->vRecvGetData.end()) {
        // Don't bother if send buffer is too full to respond anyway
        if (pfrom->nSendSize >= SendBufferSize())
            break;

        const CInv &inv = *it;
        {
            boost::this_thread::interruption_point();
            it++;

            if (inv.type == MSG_BLOCK || inv.type == MSG_FILTERED_BLOCK)
            {
                bool send = false;
                BlockMap::iterator mi = mapBlockIndex.find(inv.hash);
                if (mi != mapBlockIndex.end())
                {
                    if (chainActive.Contains(mi->second)) {
                        send = true;
                    } else {
                        // To prevent fingerprinting attacks, only send blocks outside of the active
                        // chain if they are valid, and no more than a month older than the best header
                        // chain we know about.
                        send = mi->second->IsValid(BLOCK_VALID_SCRIPTS) && (pindexBestHeader != NULL) &&
                            (mi->second->GetBlockTime() > pindexBestHeader->GetBlockTime() - 30 * 24 * 60 * 60);
                        if (!send) {
                            LogPrintf("ProcessGetData(): ignoring request from peer=%i for old block that isn't in the main chain\n", pfrom->GetId());
                        }
                    }
                }
                if (send)
                {
                    // Send block from disk
                    CBlock block;
                    if (!ReadBlockFromDisk(block, (*mi).second))
                        assert(!"cannot load block from disk");
                    if (inv.type == MSG_BLOCK)
                        pfrom->PushMessage("block", block);
                    else // MSG_FILTERED_BLOCK)
                    {
                        LOCK(pfrom->cs_filter);
                        if (pfrom->pfilter)
                        {
                            CMerkleBlock merkleBlock(block, *pfrom->pfilter);
                            pfrom->PushMessage("merkleblock", merkleBlock);
                            // CMerkleBlock just contains hashes, so also push any transactions in the block the client did not see
                            // This avoids hurting performance by pointlessly requiring a round-trip
                            // Note that there is currently no way for a node to request any single transactions we didnt send here -
                            // they must either disconnect and retry or request the full block.
                            // Thus, the protocol spec specified allows for us to provide duplicate txn here,
                            // however we MUST always provide at least what the remote peer needs
                            typedef std::pair<unsigned int, uint256> PairType;
                            BOOST_FOREACH(PairType& pair, merkleBlock.vMatchedTxn)
                                if (!pfrom->setInventoryKnown.count(CInv(MSG_TX, pair.second)))
                                    pfrom->PushMessage("tx", block.vtx[pair.first]);
                        }
                        // else
                            // no response
                    }

                    // Trigger them to send a getblocks request for the next batch of inventory
                    if (inv.hash == pfrom->hashContinue)
                    {
                        // Bypass PushInventory, this must send even if redundant,
                        // and we want it right after the last block so they don't
                        // wait for other stuff first.
                        vector<CInv> vInv;
                        vInv.push_back(CInv(MSG_BLOCK, chainActive.Tip()->GetBlockHash()));
                        pfrom->PushMessage("inv", vInv);
                        pfrom->hashContinue = 0;
                    }
                }
            }
            else if (inv.IsKnownType())
            {
                // Send stream from relay memory
                bool pushed = false;
                {
                    LOCK(cs_mapRelay);
                    map<CInv, CDataStream>::iterator mi = mapRelay.find(inv);
                    if (mi != mapRelay.end()) {
                        pfrom->PushMessage(inv.GetCommand(), (*mi).second);
                        pushed = true;
                    }
                }

                if (!pushed && inv.type == MSG_TX) {

                    if(mapDarksendBroadcastTxes.count(inv.hash)){
                        CDataStream ss(SER_NETWORK, PROTOCOL_VERSION);
                        ss.reserve(1000);
                        ss <<
                            mapDarksendBroadcastTxes[inv.hash].tx <<
                            mapDarksendBroadcastTxes[inv.hash].vin <<
                            mapDarksendBroadcastTxes[inv.hash].vchSig <<
                            mapDarksendBroadcastTxes[inv.hash].sigTime;

                        pfrom->PushMessage("dstx", ss);
                        pushed = true;
                    } else {
                        CTransaction tx;
                        if (mempool.lookup(inv.hash, tx)) {
                            CDataStream ss(SER_NETWORK, PROTOCOL_VERSION);
                            ss.reserve(1000);
                            ss << tx;
                            pfrom->PushMessage("tx", ss);
                            pushed = true;
                        }
                    }
                }
                if (!pushed && inv.type == MSG_TXLOCK_VOTE) {
                    if(mapTxLockVote.count(inv.hash)){
                        CDataStream ss(SER_NETWORK, PROTOCOL_VERSION);
                        ss.reserve(1000);
                        ss << mapTxLockVote[inv.hash];
                        pfrom->PushMessage("txlvote", ss);
                        pushed = true;
                    }
                }
                if (!pushed && inv.type == MSG_TXLOCK_REQUEST) {
                    if(mapTxLockReq.count(inv.hash)){
                        CDataStream ss(SER_NETWORK, PROTOCOL_VERSION);
                        ss.reserve(1000);
                        ss << mapTxLockReq[inv.hash];
                        pfrom->PushMessage("txlreq", ss);
                        pushed = true;
                    }
                }
                if (!pushed && inv.type == MSG_SPORK) {
                    if(mapSporks.count(inv.hash)){
                        CDataStream ss(SER_NETWORK, PROTOCOL_VERSION);
                        ss.reserve(1000);
                        ss << mapSporks[inv.hash];
                        pfrom->PushMessage("spork", ss);
                        pushed = true;
                    }
                }
                if (!pushed && inv.type == MSG_MASTERNODE_WINNER) {
                    if(mapMasternodePayeeVotes.count(inv.hash)){
                        CDataStream ss(SER_NETWORK, PROTOCOL_VERSION);
                        ss.reserve(1000);
                        ss << mapMasternodePayeeVotes[inv.hash];
                        pfrom->PushMessage("mnw", ss);
                        pushed = true;
                    }
                }
                if (!pushed && inv.type == MSG_MASTERNODE_SCANNING_ERROR) {
                    if(mapMasternodeScanningErrors.count(inv.hash)){
                        CDataStream ss(SER_NETWORK, PROTOCOL_VERSION);
                        ss.reserve(1000);
                        ss << mapMasternodeScanningErrors[inv.hash];
                        pfrom->PushMessage("mnse", ss);
                        pushed = true;
                    }
                }

                if (!pushed && inv.type == MSG_MASTERNODE_ANNOUNCE) {
                    if(mapSeenMasternodeBroadcast.count(inv.hash)){
                        CDataStream ss(SER_NETWORK, PROTOCOL_VERSION);
                        ss.reserve(1000);
                        ss << mapSeenMasternodeBroadcast[inv.hash];
                        pfrom->PushMessage("mnb", ss);
                        pushed = true;
                    }
                }

                if (!pushed && inv.type == MSG_MASTERNODE_PING) {
                    if(mapSeenMasternodePing.count(inv.hash)){
                        CDataStream ss(SER_NETWORK, PROTOCOL_VERSION);
                        ss.reserve(1000);
                        ss << mapSeenMasternodePing[inv.hash];
                        pfrom->PushMessage("mnp", ss);
                        pushed = true;
                    }
                }

                if (!pushed) {
                    vNotFound.push_back(inv);
                }
            }

            // Track requests for our stuff.
            g_signals.Inventory(inv.hash);

            if (inv.type == MSG_BLOCK || inv.type == MSG_FILTERED_BLOCK)
                break;
        }
    }

    pfrom->vRecvGetData.erase(pfrom->vRecvGetData.begin(), it);

    if (!vNotFound.empty()) {
        // Let the peer know that we didn't find what it asked for, so it doesn't
        // have to wait around forever. Currently only SPV clients actually care
        // about this message: it's needed when they are recursively walking the
        // dependencies of relevant unconfirmed transactions. SPV clients want to
        // do that because they want to know about (and store and rebroadcast and
        // risk analyze) the dependencies of transactions relevant to them, without
        // having to download the entire memory pool.
        pfrom->PushMessage("notfound", vNotFound);
    }
}

bool static ProcessMessage(CNode* pfrom, string strCommand, CDataStream& vRecv, int64_t nTimeReceived)
{
    RandAddSeedPerfmon();
    LogPrint("net", "received: %s (%u bytes) peer=%d\n", SanitizeString(strCommand), vRecv.size(), pfrom->id);
    if (mapArgs.count("-dropmessagestest") && GetRand(atoi(mapArgs["-dropmessagestest"])) == 0)
    {
        LogPrintf("dropmessagestest DROPPING RECV MESSAGE\n");
        return true;
    }




    if (strCommand == "version")
    {
        // Each connection can only send one version message
        if (pfrom->nVersion != 0)
        {
            pfrom->PushMessage("reject", strCommand, REJECT_DUPLICATE, string("Duplicate version message"));
            Misbehaving(pfrom->GetId(), 1);
            return false;
        }

        int64_t nTime;
        CAddress addrMe;
        CAddress addrFrom;
        uint64_t nNonce = 1;
        vRecv >> pfrom->nVersion >> pfrom->nServices >> nTime >> addrMe;
        if (pfrom->nVersion < MIN_PEER_PROTO_VERSION)
        {
            // disconnect from peers older than this proto version
            LogPrintf("peer=%d using obsolete version %i; disconnecting\n", pfrom->id, pfrom->nVersion);
            pfrom->PushMessage("reject", strCommand, REJECT_OBSOLETE,
                               strprintf("Version must be %d or greater", MIN_PEER_PROTO_VERSION));
            pfrom->fDisconnect = true;
            return false;
        }

        if (pfrom->nVersion == 10300)
            pfrom->nVersion = 300;
        if (!vRecv.empty())
            vRecv >> addrFrom >> nNonce;
        if (!vRecv.empty()) {
            vRecv >> LIMITED_STRING(pfrom->strSubVer, 256);
            pfrom->cleanSubVer = SanitizeString(pfrom->strSubVer);
        }
        if (!vRecv.empty())
            vRecv >> pfrom->nStartingHeight;
        if (!vRecv.empty())
            vRecv >> pfrom->fRelayTxes; // set to true after we get the first filter* message
        else
            pfrom->fRelayTxes = true;

        // Disconnect if we connected to ourself
        if (nNonce == nLocalHostNonce && nNonce > 1)
        {
            LogPrintf("connected to self at %s, disconnecting\n", pfrom->addr.ToString());
            pfrom->fDisconnect = true;
            return true;
        }

        pfrom->addrLocal = addrMe;
        if (pfrom->fInbound && addrMe.IsRoutable())
        {
            SeenLocal(addrMe);
        }

        // Be shy and don't send version until we hear
        if (pfrom->fInbound)
            pfrom->PushVersion();

        pfrom->fClient = !(pfrom->nServices & NODE_NETWORK);

        // Potentially mark this peer as a preferred download peer.
        UpdatePreferredDownload(pfrom, State(pfrom->GetId()));

        // Change version
        pfrom->PushMessage("verack");
        pfrom->ssSend.SetVersion(min(pfrom->nVersion, PROTOCOL_VERSION));

        if (!pfrom->fInbound)
        {
            // Advertise our address
            if (fListen && !IsInitialBlockDownload())
            {
                CAddress addr = GetLocalAddress(&pfrom->addr);
                if (addr.IsRoutable())
                {
                    pfrom->PushAddress(addr);
                } else if (IsPeerAddrLocalGood(pfrom)) {
                    addr.SetIP(pfrom->addrLocal);
                    pfrom->PushAddress(addr);
                }
            }

            // Get recent addresses
            if (pfrom->fOneShot || pfrom->nVersion >= CADDR_TIME_VERSION || addrman.size() < 1000)
            {
                pfrom->PushMessage("getaddr");
                pfrom->fGetAddr = true;
            }
            addrman.Good(pfrom->addr);
        } else {
            if (((CNetAddr)pfrom->addr) == (CNetAddr)addrFrom)
            {
                addrman.Add(addrFrom, addrFrom);
                addrman.Good(addrFrom);
            }
        }

        // Relay alerts
        {
            LOCK(cs_mapAlerts);
            BOOST_FOREACH(PAIRTYPE(const uint256, CAlert)& item, mapAlerts)
                item.second.RelayTo(pfrom);
        }

        pfrom->fSuccessfullyConnected = true;

        string remoteAddr;
        if (fLogIPs)
            remoteAddr = ", peeraddr=" + pfrom->addr.ToString();

        LogPrintf("receive version message: %s: version %d, blocks=%d, us=%s, peer=%d%s\n",
                  pfrom->cleanSubVer, pfrom->nVersion,
                  pfrom->nStartingHeight, addrMe.ToString(), pfrom->id,
                  remoteAddr);

        AddTimeData(pfrom->addr, nTime);
    }


    else if (pfrom->nVersion == 0)
    {
        // Must have a version message before anything else
        Misbehaving(pfrom->GetId(), 1);
        return false;
    }


    else if (strCommand == "verack")
    {
        pfrom->SetRecvVersion(min(pfrom->nVersion, PROTOCOL_VERSION));

        // Mark this node as currently connected, so we update its timestamp later.
        if (pfrom->fNetworkNode) {
            LOCK(cs_main);
            State(pfrom->GetId())->fCurrentlyConnected = true;
        }
    }


    else if (strCommand == "addr")
    {
        vector<CAddress> vAddr;
        vRecv >> vAddr;

        // Don't want addr from older versions unless seeding
        if (pfrom->nVersion < CADDR_TIME_VERSION && addrman.size() > 1000)
            return true;
        if (vAddr.size() > 1000)
        {
            Misbehaving(pfrom->GetId(), 20);
            return error("message addr size() = %u", vAddr.size());
        }

        // Store the new addresses
        vector<CAddress> vAddrOk;
        int64_t nNow = GetAdjustedTime();
        int64_t nSince = nNow - 10 * 60;
        BOOST_FOREACH(CAddress& addr, vAddr)
        {
            boost::this_thread::interruption_point();

            if (addr.nTime <= 100000000 || addr.nTime > nNow + 10 * 60)
                addr.nTime = nNow - 5 * 24 * 60 * 60;
            pfrom->AddAddressKnown(addr);
            bool fReachable = IsReachable(addr);
            if (addr.nTime > nSince && !pfrom->fGetAddr && vAddr.size() <= 10 && addr.IsRoutable())
            {
                // Relay to a limited number of other nodes
                {
                    LOCK(cs_vNodes);
                    // Use deterministic randomness to send to the same nodes for 24 hours
                    // at a time so the setAddrKnowns of the chosen nodes prevent repeats
                    static uint256 hashSalt;
                    if (hashSalt == 0)
                        hashSalt = GetRandHash();
                    uint64_t hashAddr = addr.GetHash();
                    uint256 hashRand = hashSalt ^ (hashAddr<<32) ^ ((GetTime()+hashAddr)/(24*60*60));
                    hashRand = Hash(BEGIN(hashRand), END(hashRand));
                    multimap<uint256, CNode*> mapMix;
                    BOOST_FOREACH(CNode* pnode, vNodes)
                    {
                        if (pnode->nVersion < CADDR_TIME_VERSION)
                            continue;
                        unsigned int nPointer;
                        memcpy(&nPointer, &pnode, sizeof(nPointer));
                        uint256 hashKey = hashRand ^ nPointer;
                        hashKey = Hash(BEGIN(hashKey), END(hashKey));
                        mapMix.insert(make_pair(hashKey, pnode));
                    }
                    int nRelayNodes = fReachable ? 2 : 1; // limited relaying of addresses outside our network(s)
                    for (multimap<uint256, CNode*>::iterator mi = mapMix.begin(); mi != mapMix.end() && nRelayNodes-- > 0; ++mi)
                        ((*mi).second)->PushAddress(addr);
                }
            }
            // Do not store addresses outside our network
            if (fReachable)
                vAddrOk.push_back(addr);
        }
        addrman.Add(vAddrOk, pfrom->addr, 2 * 60 * 60);
        if (vAddr.size() < 1000)
            pfrom->fGetAddr = false;
        if (pfrom->fOneShot)
            pfrom->fDisconnect = true;
    }


    else if (strCommand == "inv")
    {
        vector<CInv> vInv;
        vRecv >> vInv;
        if (vInv.size() > MAX_INV_SZ)
        {
            Misbehaving(pfrom->GetId(), 20);
            return error("message inv size() = %u", vInv.size());
        }

        LOCK(cs_main);

        std::vector<CInv> vToFetch;

        for (unsigned int nInv = 0; nInv < vInv.size(); nInv++)
        {
            const CInv &inv = vInv[nInv];

            boost::this_thread::interruption_point();
            pfrom->AddInventoryKnown(inv);

            bool fAlreadyHave = AlreadyHave(inv);
            LogPrint("net", "got inv: %s  %s peer=%d\n", inv.ToString(), fAlreadyHave ? "have" : "new", pfrom->id);

            if (!fAlreadyHave && !fImporting && !fReindex && inv.type != MSG_BLOCK)
                pfrom->AskFor(inv);

            if (inv.type == MSG_BLOCK) {
                UpdateBlockAvailability(pfrom->GetId(), inv.hash);
                if (!fAlreadyHave && !fImporting && !fReindex && !mapBlocksInFlight.count(inv.hash)) {
                    // First request the headers preceeding the announced block. In the normal fully-synced
                    // case where a new block is announced that succeeds the current tip (no reorganization),
                    // there are no such headers.
                    // Secondly, and only when we are close to being synced, we request the announced block directly,
                    // to avoid an extra round-trip. Note that we must *first* ask for the headers, so by the
                    // time the block arrives, the header chain leading up to it is already validated. Not
                    // doing this will result in the received block being rejected as an orphan in case it is
                    // not a direct successor.
                    pfrom->PushMessage("getheaders", chainActive.GetLocator(pindexBestHeader), inv.hash);
                    CNodeState *nodestate = State(pfrom->GetId());
                    if (chainActive.Tip()->GetBlockTime() > GetAdjustedTime() - Params().TargetSpacing() * 20 &&
                        nodestate->nBlocksInFlight < MAX_BLOCKS_IN_TRANSIT_PER_PEER) {
                        vToFetch.push_back(inv);
                        // Mark block as in flight already, even though the actual "getdata" message only goes out
                        // later (within the same cs_main lock, though).
                        MarkBlockAsInFlight(pfrom->GetId(), inv.hash);
                    }
                    LogPrint("net", "getheaders (%d) %s to peer=%d\n", pindexBestHeader->nHeight, inv.hash.ToString(), pfrom->id);
                }
            }

            // Track requests for our stuff
            g_signals.Inventory(inv.hash);

            if (pfrom->nSendSize > (SendBufferSize() * 2)) {
                Misbehaving(pfrom->GetId(), 50);
                return error("send buffer size() = %u", pfrom->nSendSize);
            }
        }

        if (!vToFetch.empty())
            pfrom->PushMessage("getdata", vToFetch);
    }


    else if (strCommand == "getdata")
    {
        vector<CInv> vInv;
        vRecv >> vInv;
        if (vInv.size() > MAX_INV_SZ)
        {
            Misbehaving(pfrom->GetId(), 20);
            return error("message getdata size() = %u", vInv.size());
        }

        if (fDebug || (vInv.size() != 1))
            LogPrint("net", "received getdata (%u invsz) peer=%d\n", vInv.size(), pfrom->id);

        if ((fDebug && vInv.size() > 0) || (vInv.size() == 1))
            LogPrint("net", "received getdata for: %s peer=%d\n", vInv[0].ToString(), pfrom->id);

        pfrom->vRecvGetData.insert(pfrom->vRecvGetData.end(), vInv.begin(), vInv.end());
        ProcessGetData(pfrom);
    }


    else if (strCommand == "getblocks")
    {
        CBlockLocator locator;
        uint256 hashStop;
        vRecv >> locator >> hashStop;

        LOCK(cs_main);

        // Find the last block the caller has in the main chain
        CBlockIndex* pindex = FindForkInGlobalIndex(chainActive, locator);

        // Send the rest of the chain
        if (pindex)
            pindex = chainActive.Next(pindex);
        int nLimit = 500;
        LogPrint("net", "getblocks %d to %s limit %d from peer=%d\n", (pindex ? pindex->nHeight : -1), hashStop==uint256(0) ? "end" : hashStop.ToString(), nLimit, pfrom->id);
        for (; pindex; pindex = chainActive.Next(pindex))
        {
            if (pindex->GetBlockHash() == hashStop)
            {
                LogPrint("net", "  getblocks stopping at %d %s\n", pindex->nHeight, pindex->GetBlockHash().ToString());
                break;
            }
            pfrom->PushInventory(CInv(MSG_BLOCK, pindex->GetBlockHash()));
            if (--nLimit <= 0)
            {
                // When this block is requested, we'll send an inv that'll make them
                // getblocks the next batch of inventory.
                LogPrint("net", "  getblocks stopping at limit %d %s\n", pindex->nHeight, pindex->GetBlockHash().ToString());
                pfrom->hashContinue = pindex->GetBlockHash();
                break;
            }
        }
    }


    else if (strCommand == "getheaders")
    {
        CBlockLocator locator;
        uint256 hashStop;
        vRecv >> locator >> hashStop;

        LOCK(cs_main);

        CBlockIndex* pindex = NULL;
        if (locator.IsNull())
        {
            // If locator is null, return the hashStop block
            BlockMap::iterator mi = mapBlockIndex.find(hashStop);
            if (mi == mapBlockIndex.end())
                return true;
            pindex = (*mi).second;
        }
        else
        {
            // Find the last block the caller has in the main chain
            pindex = FindForkInGlobalIndex(chainActive, locator);
            if (pindex)
                pindex = chainActive.Next(pindex);
        }

        // we must use CBlocks, as CBlockHeaders won't include the 0x00 nTx count at the end
        vector<CBlock> vHeaders;
        int nLimit = MAX_HEADERS_RESULTS;
        LogPrint("net", "getheaders %d to %s from peer=%d\n", (pindex ? pindex->nHeight : -1), hashStop.ToString(), pfrom->id);
        for (; pindex; pindex = chainActive.Next(pindex))
        {
            vHeaders.push_back(pindex->GetBlockHeader());
            if (--nLimit <= 0 || pindex->GetBlockHash() == hashStop)
                break;
        }
        pfrom->PushMessage("headers", vHeaders);
    }


    else if (strCommand == "tx"|| strCommand == "dstx")
    {
        vector<uint256> vWorkQueue;
        vector<uint256> vEraseQueue;
        CTransaction tx;

        //masternode signed transaction
        bool allowFree = false;
        CTxIn vin;
        vector<unsigned char> vchSig;
        int64_t sigTime;

        if(strCommand == "tx") {
            vRecv >> tx;
        } else if (strCommand == "dstx") {
            //these allow masternodes to publish a limited amount of free transactions
            vRecv >> tx >> vin >> vchSig >> sigTime;

            CMasternode* pmn = mnodeman.Find(vin);
            if(pmn != NULL)
            {
                if(!pmn->allowFreeTx){
                    //multiple peers can send us a valid masternode transaction
                    if(fDebug) LogPrintf("dstx: Masternode sending too many transactions %s\n", tx.GetHash().ToString().c_str());
                    return true;
                }

                std::string strMessage = tx.GetHash().ToString() + boost::lexical_cast<std::string>(sigTime);

                std::string errorMessage = "";
                if(!darkSendSigner.VerifyMessage(pmn->pubkey2, vchSig, strMessage, errorMessage)){
                    LogPrintf("dstx: Got bad masternode address signature %s \n", vin.ToString().c_str());
                    //pfrom->Misbehaving(20);
                    return false;
                }

                LogPrintf("dstx: Got Masternode transaction %s\n", tx.GetHash().ToString().c_str());

                allowFree = true;
                pmn->allowFreeTx = false;

                if(!mapDarksendBroadcastTxes.count(tx.GetHash())){
                    CDarksendBroadcastTx dstx;
                    dstx.tx = tx;
                    dstx.vin = vin;
                    dstx.vchSig = vchSig;
                    dstx.sigTime = sigTime;

                    mapDarksendBroadcastTxes.insert(make_pair(tx.GetHash(), dstx));
                }
            }
        }

        CInv inv(MSG_TX, tx.GetHash());
        pfrom->AddInventoryKnown(inv);

        LOCK(cs_main);

        bool fMissingInputs = false;
        CValidationState state;

        mapAlreadyAskedFor.erase(inv);

        if (AcceptToMemoryPool(mempool, state, tx, !allowFree, &fMissingInputs))
        {
            mempool.check(pcoinsTip);
            RelayTransaction(tx);
            vWorkQueue.push_back(inv.hash);
            vEraseQueue.push_back(inv.hash);

            LogPrint("mempool", "AcceptToMemoryPool: peer=%d %s : accepted %s (poolsz %u)\n",
                pfrom->id, pfrom->cleanSubVer,
                tx.GetHash().ToString(),
                mempool.mapTx.size());

            // Recursively process any orphan transactions that depended on this one
            set<NodeId> setMisbehaving;
            for (unsigned int i = 0; i < vWorkQueue.size(); i++)
            {
                map<uint256, set<uint256> >::iterator itByPrev = mapOrphanTransactionsByPrev.find(vWorkQueue[i]);
                if (itByPrev == mapOrphanTransactionsByPrev.end())
                    continue;
                for (set<uint256>::iterator mi = itByPrev->second.begin();
                     mi != itByPrev->second.end();
                     ++mi)
                {
                    const uint256& orphanHash = *mi;
                    const CTransaction& orphanTx = mapOrphanTransactions[orphanHash].tx;
                    NodeId fromPeer = mapOrphanTransactions[orphanHash].fromPeer;
                    bool fMissingInputs2 = false;
                    // Use a dummy CValidationState so someone can't setup nodes to counter-DoS based on orphan
                    // resolution (that is, feeding people an invalid transaction based on LegitTxX in order to get
                    // anyone relaying LegitTxX banned)
                    CValidationState stateDummy;

                    vEraseQueue.push_back(orphanHash);

                    if (setMisbehaving.count(fromPeer))
                        continue;
                    if (AcceptToMemoryPool(mempool, stateDummy, orphanTx, true, &fMissingInputs2))
                    {
                        LogPrint("mempool", "   accepted orphan tx %s\n", orphanHash.ToString());
                        RelayTransaction(orphanTx);
                        vWorkQueue.push_back(orphanHash);
                    }
                    else if (!fMissingInputs2)
                    {
                        int nDos = 0;
                        if (stateDummy.IsInvalid(nDos) && nDos > 0)
                        {
                            // Punish peer that gave us an invalid orphan tx
                            Misbehaving(fromPeer, nDos);
                            setMisbehaving.insert(fromPeer);
                            LogPrint("mempool", "   invalid orphan tx %s\n", orphanHash.ToString());
                        }
                        // too-little-fee orphan
                        LogPrint("mempool", "   removed orphan tx %s\n", orphanHash.ToString());
                    }
                    mempool.check(pcoinsTip);
                }
            }

            BOOST_FOREACH(uint256 hash, vEraseQueue)
                EraseOrphanTx(hash);
        }
        else if (fMissingInputs)
        {
            AddOrphanTx(tx, pfrom->GetId());

            // DoS prevention: do not allow mapOrphanTransactions to grow unbounded
            unsigned int nMaxOrphanTx = (unsigned int)std::max((int64_t)0, GetArg("-maxorphantx", DEFAULT_MAX_ORPHAN_TRANSACTIONS));
            unsigned int nEvicted = LimitOrphanTxSize(nMaxOrphanTx);
            if (nEvicted > 0)
                LogPrint("mempool", "mapOrphan overflow, removed %u tx\n", nEvicted);
        } else if (pfrom->fWhitelisted) {
            // Always relay transactions received from whitelisted peers, even
            // if they are already in the mempool (allowing the node to function
            // as a gateway for nodes hidden behind it).
            RelayTransaction(tx);
        }
        int nDoS = 0;
        if (state.IsInvalid(nDoS))
        {
            LogPrint("mempool", "%s from peer=%d %s was not accepted into the memory pool: %s\n", tx.GetHash().ToString(),
                pfrom->id, pfrom->cleanSubVer,
                state.GetRejectReason());
            pfrom->PushMessage("reject", strCommand, state.GetRejectCode(),
                               state.GetRejectReason().substr(0, MAX_REJECT_MESSAGE_LENGTH), inv.hash);
            if (nDoS > 0)
                Misbehaving(pfrom->GetId(), nDoS);
        }
    }


    else if (strCommand == "headers" && !fImporting && !fReindex) // Ignore headers received while importing
    {
        std::vector<CBlockHeader> headers;

        // Bypass the normal CBlock deserialization, as we don't want to risk deserializing 2000 full blocks.
        unsigned int nCount = ReadCompactSize(vRecv);
        if (nCount > MAX_HEADERS_RESULTS) {
            Misbehaving(pfrom->GetId(), 20);
            return error("headers message size = %u", nCount);
        }
        headers.resize(nCount);
        for (unsigned int n = 0; n < nCount; n++) {
            vRecv >> headers[n];
            ReadCompactSize(vRecv); // ignore tx count; assume it is 0.
        }

        LOCK(cs_main);

        if (nCount == 0) {
            // Nothing interesting. Stop asking this peers for more headers.
            return true;
        }

        CBlockIndex *pindexLast = NULL;
        BOOST_FOREACH(const CBlockHeader& header, headers) {
            CValidationState state;
            if (pindexLast != NULL && header.hashPrevBlock != pindexLast->GetBlockHash()) {
                Misbehaving(pfrom->GetId(), 20);
                return error("non-continuous headers sequence");
            }
            if (!AcceptBlockHeader(header, state, &pindexLast)) {
                int nDoS;
                if (state.IsInvalid(nDoS)) {
                    if (nDoS > 0)
                        Misbehaving(pfrom->GetId(), nDoS);
                    return error("invalid header received");
                }
            }
        }

        if (pindexLast)
            UpdateBlockAvailability(pfrom->GetId(), pindexLast->GetBlockHash());

        if (nCount == MAX_HEADERS_RESULTS && pindexLast) {
            // Headers message had its maximum size; the peer may have more headers.
            // TODO: optimize: if pindexLast is an ancestor of chainActive.Tip or pindexBestHeader, continue
            // from there instead.
            LogPrint("net", "more getheaders (%d) to end to peer=%d (startheight:%d)\n", pindexLast->nHeight, pfrom->id, pfrom->nStartingHeight);
            pfrom->PushMessage("getheaders", chainActive.GetLocator(pindexLast), uint256(0));
        }

        CheckBlockIndex();
    }

    else if (strCommand == "block" && !fImporting && !fReindex) // Ignore blocks received while importing
    {
        CBlock block;
        vRecv >> block;

        CInv inv(MSG_BLOCK, block.GetHash());
        LogPrint("net", "received block %s peer=%d\n", inv.hash.ToString(), pfrom->id);

        pfrom->AddInventoryKnown(inv);

        CValidationState state;
        ProcessNewBlock(state, pfrom, &block);
        int nDoS;
        if (state.IsInvalid(nDoS)) {
            pfrom->PushMessage("reject", strCommand, state.GetRejectCode(),
                               state.GetRejectReason().substr(0, MAX_REJECT_MESSAGE_LENGTH), inv.hash);
            if (nDoS > 0) {
                LOCK(cs_main);
                Misbehaving(pfrom->GetId(), nDoS);
            }
        }

    }


    // This asymmetric behavior for inbound and outbound connections was introduced
    // to prevent a fingerprinting attack: an attacker can send specific fake addresses
    // to users' AddrMan and later request them by sending getaddr messages. 
    // Making users (which are behind NAT and can only make outgoing connections) ignore 
    // getaddr message mitigates the attack.
    else if ((strCommand == "getaddr") && (pfrom->fInbound))
    {
        pfrom->vAddrToSend.clear();
        vector<CAddress> vAddr = addrman.GetAddr();
        BOOST_FOREACH(const CAddress &addr, vAddr)
            pfrom->PushAddress(addr);
    }


    else if (strCommand == "mempool")
    {
        LOCK2(cs_main, pfrom->cs_filter);

        std::vector<uint256> vtxid;
        mempool.queryHashes(vtxid);
        vector<CInv> vInv;
        BOOST_FOREACH(uint256& hash, vtxid) {
            CInv inv(MSG_TX, hash);
            CTransaction tx;
            bool fInMemPool = mempool.lookup(hash, tx);
            if (!fInMemPool) continue; // another thread removed since queryHashes, maybe...
            if ((pfrom->pfilter && pfrom->pfilter->IsRelevantAndUpdate(tx)) ||
               (!pfrom->pfilter))
                vInv.push_back(inv);
            if (vInv.size() == MAX_INV_SZ) {
                pfrom->PushMessage("inv", vInv);
                vInv.clear();
            }
        }
        if (vInv.size() > 0)
            pfrom->PushMessage("inv", vInv);
    }


    else if (strCommand == "ping")
    {
        if (pfrom->nVersion > BIP0031_VERSION)
        {
            uint64_t nonce = 0;
            vRecv >> nonce;
            // Echo the message back with the nonce. This allows for two useful features:
            //
            // 1) A remote node can quickly check if the connection is operational
            // 2) Remote nodes can measure the latency of the network thread. If this node
            //    is overloaded it won't respond to pings quickly and the remote node can
            //    avoid sending us more work, like chain download requests.
            //
            // The nonce stops the remote getting confused between different pings: without
            // it, if the remote node sends a ping once per second and this node takes 5
            // seconds to respond to each, the 5th ping the remote sends would appear to
            // return very quickly.
            pfrom->PushMessage("pong", nonce);
        }
    }


    else if (strCommand == "pong")
    {
        int64_t pingUsecEnd = nTimeReceived;
        uint64_t nonce = 0;
        size_t nAvail = vRecv.in_avail();
        bool bPingFinished = false;
        std::string sProblem;

        if (nAvail >= sizeof(nonce)) {
            vRecv >> nonce;

            // Only process pong message if there is an outstanding ping (old ping without nonce should never pong)
            if (pfrom->nPingNonceSent != 0) {
                if (nonce == pfrom->nPingNonceSent) {
                    // Matching pong received, this ping is no longer outstanding
                    bPingFinished = true;
                    int64_t pingUsecTime = pingUsecEnd - pfrom->nPingUsecStart;
                    if (pingUsecTime > 0) {
                        // Successful ping time measurement, replace previous
                        pfrom->nPingUsecTime = pingUsecTime;
                    } else {
                        // This should never happen
                        sProblem = "Timing mishap";
                    }
                } else {
                    // Nonce mismatches are normal when pings are overlapping
                    sProblem = "Nonce mismatch";
                    if (nonce == 0) {
                        // This is most likely a bug in another implementation somewhere, cancel this ping
                        bPingFinished = true;
                        sProblem = "Nonce zero";
                    }
                }
            } else {
                sProblem = "Unsolicited pong without ping";
            }
        } else {
            // This is most likely a bug in another implementation somewhere, cancel this ping
            bPingFinished = true;
            sProblem = "Short payload";
        }

        if (!(sProblem.empty())) {
            LogPrint("net", "pong peer=%d %s: %s, %x expected, %x received, %u bytes\n",
                pfrom->id,
                pfrom->cleanSubVer,
                sProblem,
                pfrom->nPingNonceSent,
                nonce,
                nAvail);
        }
        if (bPingFinished) {
            pfrom->nPingNonceSent = 0;
        }
    }


    else if (strCommand == "alert")
    {
        CAlert alert;
        vRecv >> alert;

        uint256 alertHash = alert.GetHash();
        if (pfrom->setKnown.count(alertHash) == 0)
        {
            if (alert.ProcessAlert())
            {
                // Relay
                pfrom->setKnown.insert(alertHash);
                {
                    LOCK(cs_vNodes);
                    BOOST_FOREACH(CNode* pnode, vNodes)
                        alert.RelayTo(pnode);
                }
            }
            else {
                // Small DoS penalty so peers that send us lots of
                // duplicate/expired/invalid-signature/whatever alerts
                // eventually get banned.
                // This isn't a Misbehaving(100) (immediate ban) because the
                // peer might be an older or different implementation with
                // a different signature key, etc.
                Misbehaving(pfrom->GetId(), 10);
            }
        }
    }


    else if (strCommand == "filterload")
    {
        CBloomFilter filter;
        vRecv >> filter;

        if (!filter.IsWithinSizeConstraints())
            // There is no excuse for sending a too-large filter
            Misbehaving(pfrom->GetId(), 100);
        else
        {
            LOCK(pfrom->cs_filter);
            delete pfrom->pfilter;
            pfrom->pfilter = new CBloomFilter(filter);
            pfrom->pfilter->UpdateEmptyFull();
        }
        pfrom->fRelayTxes = true;
    }


    else if (strCommand == "filteradd")
    {
        vector<unsigned char> vData;
        vRecv >> vData;

        // Nodes must NEVER send a data item > 520 bytes (the max size for a script data object,
        // and thus, the maximum size any matched object can have) in a filteradd message
        if (vData.size() > MAX_SCRIPT_ELEMENT_SIZE)
        {
            Misbehaving(pfrom->GetId(), 100);
        } else {
            LOCK(pfrom->cs_filter);
            if (pfrom->pfilter)
                pfrom->pfilter->insert(vData);
            else
                Misbehaving(pfrom->GetId(), 100);
        }
    }


    else if (strCommand == "filterclear")
    {
        LOCK(pfrom->cs_filter);
        delete pfrom->pfilter;
        pfrom->pfilter = new CBloomFilter();
        pfrom->fRelayTxes = true;
    }


    else if (strCommand == "reject")
    {
        if (fDebug) {
            try {
                string strMsg; unsigned char ccode; string strReason;
                vRecv >> LIMITED_STRING(strMsg, CMessageHeader::COMMAND_SIZE) >> ccode >> LIMITED_STRING(strReason, MAX_REJECT_MESSAGE_LENGTH);

                ostringstream ss;
                ss << strMsg << " code " << itostr(ccode) << ": " << strReason;

                if (strMsg == "block" || strMsg == "tx")
                {
                    uint256 hash;
                    vRecv >> hash;
                    ss << ": hash " << hash.ToString();
                }
                LogPrint("net", "Reject %s\n", SanitizeString(ss.str()));
            } catch (std::ios_base::failure& e) {
                // Avoid feedback loops by preventing reject messages from triggering a new reject message.
                LogPrint("net", "Unparseable reject message received\n");
            }
        }
    }
    else
    {
        //probably one the extensions
        darkSendPool.ProcessMessageDarksend(pfrom, strCommand, vRecv);
        mnodeman.ProcessMessage(pfrom, strCommand, vRecv);
        budget.ProcessMessage(pfrom, strCommand, vRecv);
        //TODO
        //ProcessMessageMasternodePayments(pfrom, strCommand, vRecv);
        ProcessMessageInstantX(pfrom, strCommand, vRecv);
        ProcessSpork(pfrom, strCommand, vRecv);
        ProcessMessageMasternodePOS(pfrom, strCommand, vRecv);
    }



    return true;
}

// requires LOCK(cs_vRecvMsg)
bool ProcessMessages(CNode* pfrom)
{
    //if (fDebug)
    //    LogPrintf("ProcessMessages(%u messages)\n", pfrom->vRecvMsg.size());

    //
    // Message format
    //  (4) message start
    //  (12) command
    //  (4) size
    //  (4) checksum
    //  (x) data
    //
    bool fOk = true;

    if (!pfrom->vRecvGetData.empty())
        ProcessGetData(pfrom);

    // this maintains the order of responses
    if (!pfrom->vRecvGetData.empty()) return fOk;

    std::deque<CNetMessage>::iterator it = pfrom->vRecvMsg.begin();
    while (!pfrom->fDisconnect && it != pfrom->vRecvMsg.end()) {
        // Don't bother if send buffer is too full to respond anyway
        if (pfrom->nSendSize >= SendBufferSize())
            break;

        // get next message
        CNetMessage& msg = *it;

        //if (fDebug)
        //    LogPrintf("ProcessMessages(message %u msgsz, %u bytes, complete:%s)\n",
        //            msg.hdr.nMessageSize, msg.vRecv.size(),
        //            msg.complete() ? "Y" : "N");

        // end, if an incomplete message is found
        if (!msg.complete())
            break;

        // at this point, any failure means we can delete the current message
        it++;

        // Scan for message start
        if (memcmp(msg.hdr.pchMessageStart, Params().MessageStart(), MESSAGE_START_SIZE) != 0) {
            LogPrintf("PROCESSMESSAGE: INVALID MESSAGESTART %s peer=%d\n", SanitizeString(msg.hdr.GetCommand()), pfrom->id);
            fOk = false;
            break;
        }

        // Read header
        CMessageHeader& hdr = msg.hdr;
        if (!hdr.IsValid())
        {
            LogPrintf("PROCESSMESSAGE: ERRORS IN HEADER %s peer=%d\n", SanitizeString(hdr.GetCommand()), pfrom->id);
            continue;
        }
        string strCommand = hdr.GetCommand();

        // Message size
        unsigned int nMessageSize = hdr.nMessageSize;

        // Checksum
        CDataStream& vRecv = msg.vRecv;
        uint256 hash = Hash(vRecv.begin(), vRecv.begin() + nMessageSize);
        unsigned int nChecksum = 0;
        memcpy(&nChecksum, &hash, sizeof(nChecksum));
        if (nChecksum != hdr.nChecksum)
        {
            LogPrintf("ProcessMessages(%s, %u bytes): CHECKSUM ERROR nChecksum=%08x hdr.nChecksum=%08x\n",
               SanitizeString(strCommand), nMessageSize, nChecksum, hdr.nChecksum);
            continue;
        }

        // Process message
        bool fRet = false;
        try
        {
            fRet = ProcessMessage(pfrom, strCommand, vRecv, msg.nTime);
            boost::this_thread::interruption_point();
        }
        catch (std::ios_base::failure& e)
        {
            pfrom->PushMessage("reject", strCommand, REJECT_MALFORMED, string("error parsing message"));
            if (strstr(e.what(), "end of data"))
            {
                // Allow exceptions from under-length message on vRecv
                LogPrintf("ProcessMessages(%s, %u bytes): Exception '%s' caught, normally caused by a message being shorter than its stated length\n", SanitizeString(strCommand), nMessageSize, e.what());
            }
            else if (strstr(e.what(), "size too large"))
            {
                // Allow exceptions from over-long size
                LogPrintf("ProcessMessages(%s, %u bytes): Exception '%s' caught\n", SanitizeString(strCommand), nMessageSize, e.what());
            }
            else
            {
                PrintExceptionContinue(&e, "ProcessMessages()");
            }
        }
        catch (boost::thread_interrupted) {
            throw;
        }
        catch (std::exception& e) {
            PrintExceptionContinue(&e, "ProcessMessages()");
        } catch (...) {
            PrintExceptionContinue(NULL, "ProcessMessages()");
        }

        if (!fRet)
            LogPrintf("ProcessMessage(%s, %u bytes) FAILED peer=%d\n", SanitizeString(strCommand), nMessageSize, pfrom->id);

        break;
    }

    // In case the connection got shut down, its receive buffer was wiped
    if (!pfrom->fDisconnect)
        pfrom->vRecvMsg.erase(pfrom->vRecvMsg.begin(), it);

    return fOk;
}


bool SendMessages(CNode* pto, bool fSendTrickle)
{
    {
        // Don't send anything until we get their version message
        if (pto->nVersion == 0)
            return true;

        //
        // Message: ping
        //
        bool pingSend = false;
        if (pto->fPingQueued) {
            // RPC ping request by user
            pingSend = true;
        }
        if (pto->nPingNonceSent == 0 && pto->nPingUsecStart + PING_INTERVAL * 1000000 < GetTimeMicros()) {
            // Ping automatically sent as a latency probe & keepalive.
            pingSend = true;
        }
        if (pingSend) {
            uint64_t nonce = 0;
            while (nonce == 0) {
                GetRandBytes((unsigned char*)&nonce, sizeof(nonce));
            }
            pto->fPingQueued = false;
            pto->nPingUsecStart = GetTimeMicros();
            if (pto->nVersion > BIP0031_VERSION) {
                pto->nPingNonceSent = nonce;
                pto->PushMessage("ping", nonce);
            } else {
                // Peer is too old to support ping command with nonce, pong will never arrive.
                pto->nPingNonceSent = 0;
                pto->PushMessage("ping");
            }
        }

        TRY_LOCK(cs_main, lockMain); // Acquire cs_main for IsInitialBlockDownload() and CNodeState()
        if (!lockMain)
            return true;

        // Address refresh broadcast
        static int64_t nLastRebroadcast;
        if (!IsInitialBlockDownload() && (GetTime() - nLastRebroadcast > 24 * 60 * 60))
        {
            LOCK(cs_vNodes);
            BOOST_FOREACH(CNode* pnode, vNodes)
            {
                // Periodically clear setAddrKnown to allow refresh broadcasts
                if (nLastRebroadcast)
                    pnode->setAddrKnown.clear();

                // Rebroadcast our address
                AdvertizeLocal(pnode);
            }
            if (!vNodes.empty())
                nLastRebroadcast = GetTime();
        }

        //
        // Message: addr
        //
        if (fSendTrickle)
        {
            vector<CAddress> vAddr;
            vAddr.reserve(pto->vAddrToSend.size());
            BOOST_FOREACH(const CAddress& addr, pto->vAddrToSend)
            {
                // returns true if wasn't already contained in the set
                if (pto->setAddrKnown.insert(addr).second)
                {
                    vAddr.push_back(addr);
                    // receiver rejects addr messages larger than 1000
                    if (vAddr.size() >= 1000)
                    {
                        pto->PushMessage("addr", vAddr);
                        vAddr.clear();
                    }
                }
            }
            pto->vAddrToSend.clear();
            if (!vAddr.empty())
                pto->PushMessage("addr", vAddr);
        }

        CNodeState &state = *State(pto->GetId());
        if (state.fShouldBan) {
            if (pto->fWhitelisted)
                LogPrintf("Warning: not punishing whitelisted peer %s!\n", pto->addr.ToString());
            else {
                pto->fDisconnect = true;
                if (pto->addr.IsLocal())
                    LogPrintf("Warning: not banning local peer %s!\n", pto->addr.ToString());
                else
                {
                    CNode::Ban(pto->addr);
                }
            }
            state.fShouldBan = false;
        }

        BOOST_FOREACH(const CBlockReject& reject, state.rejects)
            pto->PushMessage("reject", (string)"block", reject.chRejectCode, reject.strRejectReason, reject.hashBlock);
        state.rejects.clear();

        // Start block sync
        if (pindexBestHeader == NULL)
            pindexBestHeader = chainActive.Tip();
        bool fFetch = state.fPreferredDownload || (nPreferredDownload == 0 && !pto->fClient && !pto->fOneShot); // Download if this is a nice peer, or we have no nice peers and this one might do.
        if (!state.fSyncStarted && !pto->fClient && fFetch && !fImporting && !fReindex) {
            // Only actively request headers from a single peer, unless we're close to end of initial download.
            if (nSyncStarted == 0 || pindexBestHeader->GetBlockTime() > GetAdjustedTime() - 6 * 60 * 60) { // NOTE: was "close to today" and 24h in Bitcoin
                state.fSyncStarted = true;
                nSyncStarted++;
                CBlockIndex *pindexStart = pindexBestHeader->pprev ? pindexBestHeader->pprev : pindexBestHeader;
                LogPrint("net", "initial getheaders (%d) to peer=%d (startheight:%d)\n", pindexStart->nHeight, pto->id, pto->nStartingHeight);
                pto->PushMessage("getheaders", chainActive.GetLocator(pindexStart), uint256(0));
            }
        }

        // Resend wallet transactions that haven't gotten in a block yet
        // Except during reindex, importing and IBD, when old wallet
        // transactions become unconfirmed and spams other nodes.
        if (!fReindex && !fImporting && !IsInitialBlockDownload())
        {
            g_signals.Broadcast();
        }

        //
        // Message: inventory
        //
        vector<CInv> vInv;
        vector<CInv> vInvWait;
        {
            LOCK(pto->cs_inventory);
            vInv.reserve(pto->vInventoryToSend.size());
            vInvWait.reserve(pto->vInventoryToSend.size());
            BOOST_FOREACH(const CInv& inv, pto->vInventoryToSend)
            {
                if (pto->setInventoryKnown.count(inv))
                    continue;

                // trickle out tx inv to protect privacy
                if (inv.type == MSG_TX && !fSendTrickle)
                {
                    // 1/4 of tx invs blast to all immediately
                    static uint256 hashSalt;
                    if (hashSalt == 0)
                        hashSalt = GetRandHash();
                    uint256 hashRand = inv.hash ^ hashSalt;
                    hashRand = Hash(BEGIN(hashRand), END(hashRand));
                    bool fTrickleWait = ((hashRand & 3) != 0);

                    if (fTrickleWait)
                    {
                        vInvWait.push_back(inv);
                        continue;
                    }
                }

                // returns true if wasn't already contained in the set
                if (pto->setInventoryKnown.insert(inv).second)
                {
                    vInv.push_back(inv);
                    if (vInv.size() >= 1000)
                    {
                        pto->PushMessage("inv", vInv);
                        vInv.clear();
                    }
                }
            }
            pto->vInventoryToSend = vInvWait;
        }
        if (!vInv.empty())
            pto->PushMessage("inv", vInv);

        // Detect whether we're stalling
        int64_t nNow = GetTimeMicros();
        if (!pto->fDisconnect && state.nStallingSince && state.nStallingSince < nNow - 1000000 * BLOCK_STALLING_TIMEOUT) {
            // Stalling only triggers when the block download window cannot move. During normal steady state,
            // the download window should be much larger than the to-be-downloaded set of blocks, so disconnection
            // should only happen during initial block download.
            LogPrintf("Peer=%d is stalling block download, disconnecting\n", pto->id);
            pto->fDisconnect = true;
        }
        // In case there is a block that has been in flight from this peer for (2 + 0.5 * N) times the block interval
        // (with N the number of validated blocks that were in flight at the time it was requested), disconnect due to
        // timeout. We compensate for in-flight blocks to prevent killing off peers due to our own downstream link
        // being saturated. We only count validated in-flight blocks so peers can't advertize nonexisting block hashes
        // to unreasonably increase our timeout.
        if (!pto->fDisconnect && state.vBlocksInFlight.size() > 0 && state.vBlocksInFlight.front().nTime < nNow - 500000 * Params().TargetSpacing() * (4 + state.vBlocksInFlight.front().nValidatedQueuedBefore)) {
            LogPrintf("Timeout downloading block %s from peer=%d, disconnecting\n", state.vBlocksInFlight.front().hash.ToString(), pto->id);
            pto->fDisconnect = true;
        }

        //
        // Message: getdata (blocks)
        //
        vector<CInv> vGetData;
        if (!pto->fDisconnect && !pto->fClient && fFetch && state.nBlocksInFlight < MAX_BLOCKS_IN_TRANSIT_PER_PEER) {
            vector<CBlockIndex*> vToDownload;
            NodeId staller = -1;
            FindNextBlocksToDownload(pto->GetId(), MAX_BLOCKS_IN_TRANSIT_PER_PEER - state.nBlocksInFlight, vToDownload, staller);
            BOOST_FOREACH(CBlockIndex *pindex, vToDownload) {
                vGetData.push_back(CInv(MSG_BLOCK, pindex->GetBlockHash()));
                MarkBlockAsInFlight(pto->GetId(), pindex->GetBlockHash(), pindex);
                LogPrint("net", "Requesting block %s (%d) peer=%d\n", pindex->GetBlockHash().ToString(),
                    pindex->nHeight, pto->id);
            }
            if (state.nBlocksInFlight == 0 && staller != -1) {
                if (State(staller)->nStallingSince == 0) {
                    State(staller)->nStallingSince = nNow;
                    LogPrint("net", "Stall started peer=%d\n", staller);
                }
            }
        }

        //
        // Message: getdata (non-blocks)
        //
        while (!pto->fDisconnect && !pto->mapAskFor.empty() && (*pto->mapAskFor.begin()).first <= nNow)
        {
            const CInv& inv = (*pto->mapAskFor.begin()).second;
            if (!AlreadyHave(inv))
            {
                if (fDebug)
                    LogPrint("net", "Requesting %s peer=%d\n", inv.ToString(), pto->id);
                vGetData.push_back(inv);
                if (vGetData.size() >= 1000)
                {
                    pto->PushMessage("getdata", vGetData);
                    vGetData.clear();
                }
            }
            pto->mapAskFor.erase(pto->mapAskFor.begin());
        }
        if (!vGetData.empty())
            pto->PushMessage("getdata", vGetData);

    }
    return true;
}


bool CBlockUndo::WriteToDisk(CDiskBlockPos &pos, const uint256 &hashBlock)
{
    // Open history file to append
    CAutoFile fileout(OpenUndoFile(pos), SER_DISK, CLIENT_VERSION);
    if (fileout.IsNull())
        return error("CBlockUndo::WriteToDisk : OpenUndoFile failed");

    // Write index header
    unsigned int nSize = fileout.GetSerializeSize(*this);
    fileout << FLATDATA(Params().MessageStart()) << nSize;

    // Write undo data
    long fileOutPos = ftell(fileout.Get());
    if (fileOutPos < 0)
        return error("CBlockUndo::WriteToDisk : ftell failed");
    pos.nPos = (unsigned int)fileOutPos;
    fileout << *this;

    // calculate & write checksum
    CHashWriter hasher(SER_GETHASH, PROTOCOL_VERSION);
    hasher << hashBlock;
    hasher << *this;
    fileout << hasher.GetHash();

    return true;
}

bool CBlockUndo::ReadFromDisk(const CDiskBlockPos &pos, const uint256 &hashBlock)
{
    // Open history file to read
    CAutoFile filein(OpenUndoFile(pos, true), SER_DISK, CLIENT_VERSION);
    if (filein.IsNull())
        return error("CBlockUndo::ReadFromDisk : OpenBlockFile failed");

    // Read block
    uint256 hashChecksum;
    try {
        filein >> *this;
        filein >> hashChecksum;
    }
    catch (std::exception &e) {
        return error("%s : Deserialize or I/O error - %s", __func__, e.what());
    }

    // Verify checksum
    CHashWriter hasher(SER_GETHASH, PROTOCOL_VERSION);
    hasher << hashBlock;
    hasher << *this;
    if (hashChecksum != hasher.GetHash())
        return error("CBlockUndo::ReadFromDisk : Checksum mismatch");

    return true;
}

 std::string CBlockFileInfo::ToString() const {
     return strprintf("CBlockFileInfo(blocks=%u, size=%u, heights=%u...%u, time=%s...%s)", nBlocks, nSize, nHeightFirst, nHeightLast, DateTimeStrFormat("%Y-%m-%d", nTimeFirst), DateTimeStrFormat("%Y-%m-%d", nTimeLast));
 }



class CMainCleanup
{
public:
    CMainCleanup() {}
    ~CMainCleanup() {
        // block headers
        BlockMap::iterator it1 = mapBlockIndex.begin();
        for (; it1 != mapBlockIndex.end(); it1++)
            delete (*it1).second;
        mapBlockIndex.clear();

        // orphan transactions
        mapOrphanTransactions.clear();
        mapOrphanTransactionsByPrev.clear();
    }
} instance_of_cmaincleanup;<|MERGE_RESOLUTION|>--- conflicted
+++ resolved
@@ -2928,65 +2928,11 @@
     CBlockIndex* pindexPrev = chainActive.Tip();
     if(pindexPrev != NULL) 
     {
-<<<<<<< HEAD
         if(masternodePayments.IsTransactionValid(block.vtx[0], pindexPrev->nHeight+1))
         {
             if(Params().NetworkID() != CBaseChainParams::REGTEST) 
                 return state.DoS(100, error("CheckBlock() : Couldn't find masternode payment or payee"));
-=======
-        LOCK2(cs_main, mempool.cs);
-
-        CBlockIndex *pindex = chainActive.Tip();
-        if(pindex != NULL){
-            if(pindex->GetBlockHash() == block.hashPrevBlock){
-                bool fIsInitialDownload = IsInitialBlockDownload();
-
-                // If we don't already have its previous block, skip masternode payment step
-                if (!fIsInitialDownload)
-                {
-                    int64_t masternodePaymentAmount = GetMasternodePayment(pindex->nHeight+1, block.vtx[0].GetValueOut());
-                    bool foundPaymentAmount = false;
-                    bool foundPayee = false;
-                    bool foundPaymentAndPayee = false;
-
-                    CScript payee;
-                    CTxIn vin;
-                    if(!masternodePayments.GetBlockPayee(chainActive.Tip()->nHeight+1, payee, vin) || payee == CScript()){
-                        foundPayee = true; //doesn't require a specific payee
-                        foundPaymentAmount = true;
-                        foundPaymentAndPayee = true;
-                        LogPrintf("CheckBlock() : Using non-specific masternode payments %d\n", chainActive.Tip()->nHeight+1);
-                    }
-
-                    for (unsigned int i = 0; i < block.vtx[0].vout.size(); i++) {
-                        if(block.vtx[0].vout[i].nValue == masternodePaymentAmount )
-                            foundPaymentAmount = true;
-                        if(block.vtx[0].vout[i].scriptPubKey == payee )
-                            foundPayee = true;
-                        if(block.vtx[0].vout[i].nValue == masternodePaymentAmount && block.vtx[0].vout[i].scriptPubKey == payee)
-                            foundPaymentAndPayee = true;
-                    }
-
-
-                    CTxDestination address1;
-                    ExtractDestination(payee, address1);
-                    CBitcoinAddress address2(address1);
-
-                    if(!foundPaymentAndPayee) {
-                        LogPrintf("CheckBlock() : Couldn't find masternode payment(%d|%d) or payee(%d|%s) nHeight %d. \n", foundPaymentAmount, masternodePaymentAmount, foundPayee, address2.ToString().c_str(), chainActive.Tip()->nHeight+1);
-                        if(Params().NetworkID() != CBaseChainParams::REGTEST) return state.DoS(100, error("CheckBlock() : Couldn't find masternode payment or payee"));
-                    } else {
-                        LogPrintf("CheckBlock() : Found payment(%d|%d) or payee(%d|%s) nHeight %d. \n", foundPaymentAmount, masternodePaymentAmount, foundPayee, address2.ToString().c_str(), chainActive.Tip()->nHeight+1);
-                    }
-                } else {
-                    LogPrintf("CheckBlock() : Is initial download, skipping masternode payment check %d\n", chainActive.Tip()->nHeight+1);
-                }
-            } else {
-                LogPrintf("CheckBlock() : Skipping masternode payment check - nHeight %d Hash %s\n", chainActive.Tip()->nHeight+1, block.GetHash().ToString().c_str());
-            }
-        } else {
-            LogPrintf("CheckBlock() : pindex is null, skipping masternode payment check\n");
->>>>>>> 11f83f31
+
         }
     }
 
