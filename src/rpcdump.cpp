--- conflicted
+++ resolved
@@ -1,10 +1,6 @@
 // Copyright (c) 2009-2014 The Bitcoin developers
-<<<<<<< HEAD
 // Copyright (c) 2014-2015 The Dash developers
-// Distributed under the MIT/X11 software license, see the accompanying
-=======
 // Distributed under the MIT software license, see the accompanying
->>>>>>> 4635a4c4
 // file COPYING or http://www.opensource.org/licenses/mit-license.php.
 
 #include "base58.h"
@@ -81,13 +77,8 @@
             "importprivkey \"dashprivkey\" ( \"label\" rescan )\n"
             "\nAdds a private key (as returned by dumpprivkey) to your wallet.\n"
             "\nArguments:\n"
-<<<<<<< HEAD
             "1. \"dashprivkey\"   (string, required) The private key (see dumpprivkey)\n"
-            "2. \"label\"            (string, optional) an optional label\n"
-=======
-            "1. \"bitcoinprivkey\"   (string, required) The private key (see dumpprivkey)\n"
             "2. \"label\"            (string, optional, default=\"\") An optional label\n"
->>>>>>> 4635a4c4
             "3. rescan               (boolean, optional, default=true) Rescan the wallet for transactions\n"
             "\nNote: This call can take minutes to complete if rescan is true.\n"
             "\nExamples:\n"
